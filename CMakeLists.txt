cmake_minimum_required(VERSION 2.8.12)

# force out-of-source build
if(${CMAKE_SOURCE_DIR} STREQUAL ${CMAKE_BINARY_DIR})
    message(FATAL_ERROR "In-source build is not allowed. Please make a standalone build directory and run CMake from there. You may need to remove CMakeCache.txt.")
endif()

project(libyang C)

include(GNUInstallDirs)
include(CheckSymbolExists)

set(LIBYANG_DESCRIPTION "libyang is YANG data modelling language parser and toolkit written (and providing API) in C.")

# Correct RPATH usage on OS X
set(CMAKE_MACOSX_RPATH TRUE)

# set version of the project
set(LIBYANG_MAJOR_VERSION 2)
set(LIBYANG_MINOR_VERSION 0)
set(LIBYANG_MICRO_VERSION 0)
set(LIBYANG_VERSION ${LIBYANG_MAJOR_VERSION}.${LIBYANG_MINOR_VERSION}.${LIBYANG_MICRO_VERSION})
# set version of the library
set(LIBYANG_MAJOR_SOVERSION 2)
set(LIBYANG_MINOR_SOVERSION 0)
set(LIBYANG_MICRO_SOVERSION 0)
set(LIBYANG_SOVERSION_FULL ${LIBYANG_MAJOR_SOVERSION}.${LIBYANG_MINOR_SOVERSION}.${LIBYANG_MICRO_SOVERSION})
set(LIBYANG_SOVERSION ${LIBYANG_MAJOR_SOVERSION})

# set default build type if not specified by user
if(NOT CMAKE_BUILD_TYPE)
    set(CMAKE_BUILD_TYPE debug)
endif()

# options
if((CMAKE_BUILD_TYPE STREQUAL debug) OR (CMAKE_BUILD_TYPE STREQUAL Package))
    option(ENABLE_BUILD_TESTS "Build tests" ON)
    option(ENABLE_VALGRIND_TESTS "Build tests with valgrind" ON)
    option(ENABLE_COVERAGE "Build code coverage report from tests" OFF)
else()
    option(ENABLE_BUILD_TESTS "Build tests" OFF)
    option(ENABLE_VALGRIND_TESTS "Build tests with valgrind" OFF)
    option(ENABLE_COVERAGE "Build code coverage report from tests" OFF)
endif()
#option(ENABLE_CALLGRIND_TESTS "Build performance tests to be run with callgrind" OFF)

#option(ENABLE_CACHE "Enable data caching for schemas and hash tables for data (time-efficient at the cost of increased space-complexity)" ON)
#option(ENABLE_LATEST_REVISIONS "Enable reusing of latest revisions of schemas" ON)
#option(ENABLE_LYD_PRIV "Add a private pointer also to struct lyd_node (data node structure), just like in struct lys_node, for arbitrary user data" OFF)
#set(PLUGINS_DIR "${CMAKE_INSTALL_PREFIX}/${CMAKE_INSTALL_LIBDIR}/libyang" CACHE STRING "Directory with libyang plugins (extensions and user types)")

#if(ENABLE_CACHE)
#    set(LY_ENABLED_CACHE 1)
#endif()
#if(ENABLE_LATEST_REVISIONS)
#    set(LY_ENABLED_LATEST_REVISIONS 1)
#endif()
#if(ENABLE_LYD_PRIV)
#    set(LY_ENABLED_LYD_PRIV 1)
#endif()

if(CMAKE_C_COMPILER_ID STREQUAL "GNU")
    set(COMPILER_UNUSED_ATTR "UNUSED_ ## x __attribute__((__unused__))")
    set(COMPILER_PACKED_ATTR "__attribute__((__packed__))")
elseif(CMAKE_C_COMPILER_ID STREQUAL "Clang")
    set(COMPILER_UNUSED_ATTR "UNUSED_ ## x __attribute__((__unused__))")
    set(COMPILER_PACKED_ATTR "__attribute__((__packed__))")
else()
    set(COMPILER_UNUSED_ATTR "UNUSED_ ## x")
    set(COMPILER_PACKED_ATTR "")
endif()

if(ENABLE_COVERAGE)
    find_program(PATH_GCOV NAMES gcov)
    if(NOT PATH_GCOV)
        message(WARNING "'gcov' executable not found! Disabling building code coverage report.")
        set(ENABLE_COVERAGE OFF)
    endif()

    find_program(PATH_LCOV NAMES lcov)
    if(NOT PATH_GCOV)
        message(WARNING "'lcov' executable not found! Disabling building code coverage report.")
        set(ENABLE_COVERAGE OFF)
    endif()

    find_program(PATH_GENHTML NAMES genhtml)
    if(NOT PATH_GCOV)
        message(WARNING "'genhtml' executable not found! Disabling building code coverage report.")
        set(ENABLE_COVERAGE OFF)
    endif()

    if(NOT CMAKE_COMPILER_IS_GNUCC)
        message(WARNING "Compiler is not gcc! Coverage may break the tests!")
    endif()

    if(ENABLE_COVERAGE)
        set(CMAKE_C_FLAGS_COVERAGE "${CMAKE_C_FLAGS} --coverage -fprofile-arcs -ftest-coverage")
    endif()
endif()

set(CMAKE_C_FLAGS         "${CMAKE_C_FLAGS} ${CMAKE_C_FLAGS_COVERAGE} -Wall -Wextra -Wno-missing-field-initializers -std=c99")
set(CMAKE_C_FLAGS_RELEASE "-O2 -DNDEBUG")
set(CMAKE_C_FLAGS_PACKAGE "-g -O2 -DNDEBUG")
set(CMAKE_C_FLAGS_DEBUG   "-g -O0")

list(APPEND CMAKE_REQUIRED_DEFINITIONS -D_GNU_SOURCE)
check_symbol_exists(get_current_dir_name unistd.h HAVE_GET_CURRENT_DIR_NAME)
check_symbol_exists(vdprintf stdio.h HAVE_VDPRINTF)
check_symbol_exists(strnstr string.h HAVE_STRNSTR)

include_directories(${PROJECT_BINARY_DIR}/src ${PROJECT_SOURCE_DIR}/src)
configure_file(${PROJECT_SOURCE_DIR}/src/config.h.in ${PROJECT_BINARY_DIR}/src/config.h @ONLY)

#set(EXTENSIONS_PLUGINS_DIR_MACRO "${PLUGINS_DIR}/extensions")
#set(USER_TYPES_PLUGINS_DIR_MACRO "${PLUGINS_DIR}/user_types")

# include custom Modules
set(CMAKE_MODULE_PATH ${CMAKE_MODULE_PATH} "${CMAKE_SOURCE_DIR}/CMakeModules/")

# setup bindings
#set(GEN_LANGUAGE_BINDINGS 0 CACHE BOOL "Enable language bindings generation.")
#set(GEN_CPP_BINDINGS 1 CACHE BOOL "Enable C++ bindings.")
# Python bindings depend on C++ bindings because of SWIG
#set(GEN_PYTHON_BINDINGS 1 CACHE BOOL "Enable Python bindings.")
#set(GEN_PYTHON_VERSION "3" CACHE STRING "Python version")
#set(GEN_JAVASCRIPT_BINDINGS 0 CACHE BOOL "Enable JavaScript bindings.")

#find_program(DEB_BUILDER NAMES debuild)
#find_program(RPM_BUILDER NAMES rpmbuild)

#if (NOT DEFINED ENV{TRAVIS_BRANCH})
#    execute_process(COMMAND "git" "rev-parse" "--abbrev-ref" "HEAD"
#                    OUTPUT_VARIABLE GIT_BRANCH
#                    OUTPUT_STRIP_TRAILING_WHITESPACE
#                    ERROR_QUIET
#                )
#    if (NOT GIT_BRANCH)
#        set(ENV{TRAVIS_BRANCH} "master")
#    else()
#        if (GIT_BRANCH MATCHES "master|devel")
#            set(ENV{TRAVIS_BRANCH} ${GIT_BRANCH})
#        else()
#            set(ENV{TRAVIS_BRANCH} "master")
#        endif()
#    endif()
#    set(GIT_BRANCH $ENV{TRAVIS_BRANCH})
#endif()
#
#if ($ENV{TRAVIS_BRANCH} STREQUAL "master")
#    set(PACKAGE_NAME "libyang")
#    set(PACKAGE_PART_NAME "")
#    set(BRANCH "master")
#    set(BUILD_TYPE "Package")
#    set(CONFLICT_PACKAGE_NAME "libyang-experimental")
#else ()
#    set(PACKAGE_NAME "libyang-experimental")
#    set(PACKAGE_PART_NAME "-experimental")
#    set(BRANCH "devel")
#    set(BUILD_TYPE "debug")
#    set(CONFLICT_PACKAGE_NAME "libyang")
#endif()
# change version in config files
#configure_file(${PROJECT_SOURCE_DIR}/packages/libyang.spec.in ${PROJECT_BINARY_DIR}/build-packages/libyang.spec)
#configure_file(${PROJECT_SOURCE_DIR}/packages/libyang.dsc.in ${PROJECT_BINARY_DIR}/build-packages/libyang.dsc)
#configure_file(${PROJECT_SOURCE_DIR}/packages/debian.control.in ${PROJECT_BINARY_DIR}/build-packages/debian.control @ONLY)
#configure_file(${PROJECT_SOURCE_DIR}/packages/debian.rules.in ${PROJECT_BINARY_DIR}/build-packages/debian.rules)

#if (NOT DEB_BUILDER)
#    message(WARNING "Missing tools (devscripts, debhelper package) for building deb package.\nYou won't be able to generate deb package from source code.\nCompiling libyang should still works fine.")
#else ()
#    # target for local build deb package
#    add_custom_target(build-deb
#                      WORKING_DIRECTORY ${PROJECT_BINARY_DIR}
#                      COMMAND build-packages/local-deb.sh
#    )
#    configure_file(${PROJECT_SOURCE_DIR}/packages/local-deb.sh.in ${PROJECT_BINARY_DIR}/build-packages/local-deb.sh @ONLY)
#endif()

#if (NOT RPM_BUILDER)
#    message(WARNING "Missing tools (rpm package) for building rpm package. \nYou won't be able to generate rpm package from source code.\nCompiling libyang should still works fine.")
#else ()
#    # target for local build rpm package
#    string(REPLACE ${PROJECT_SOURCE_DIR} "." EXCLUDE_BUILD_DIR ${PROJECT_BINARY_DIR})
#    add_custom_target(build-rpm
#                      WORKING_DIRECTORY ${PROJECT_BINARY_DIR}
#                      COMMAND build-packages/local-rpm.sh
#    )
#    configure_file(${PROJECT_SOURCE_DIR}/packages/local-rpm.sh.in ${PROJECT_BINARY_DIR}/build-packages/local-rpm.sh @ONLY)
#endif()

# by default build shared library
# static build requires static libpcre2 library
option(ENABLE_STATIC "Build static (.a) library" OFF)

# check the supported platform
if(NOT UNIX)
    message(FATAL_ERROR "Only *nix like systems are supported.")
endif()

set(libsrc
    src/common.c
    src/compat.c
    src/log.c
    src/hash_table.c
    src/set.c
    src/context.c
    src/tree_data.c
    src/tree_data_free.c
    src/tree_data_helpers.c
    src/tree_data_hash.c
    src/parser_xml.c
    src/printer_data.c
    src/printer_xml.c
    src/tree_schema.c
    src/tree_schema_free.c
    src/tree_schema_compile.c
    src/tree_schema_helpers.c
    src/parser_yang.c
<<<<<<< HEAD
    src/parser_yin.c
=======
    src/printer.c
    src/printer_schema.c
    src/printer_yang.c
    src/plugins_types.c
>>>>>>> 042c5ecf
    src/xml.c
    src/xpath.c)

set(lintsrc
    tools/lint/main.c
    tools/lint/main_ni.c
    tools/lint/commands.c
    tools/lint/completion.c
    tools/lint/configuration.c
    tools/lint/linenoise/linenoise.c)

set(resrc
    tools/re/main.c)

set(headers
    src/libyang.h
    src/context.h
    src/tree.h
    src/tree_data.h
    src/printer_data.h
    src/tree_schema.h
    src/printer_schema.h
    src/extensions.h
    src/plugins_types.h
    src/dict.h
    src/log.h
    src/set.h)

# create static libyang library
if(ENABLE_STATIC)
    add_definitions(-DSTATIC)
    set(CMAKE_EXE_LINKER_FLAGS -static)
    set(CMAKE_FIND_LIBRARY_SUFFIXES .a)
    set(CMAKE_EXE_LINK_DYNAMIC_C_FLAGS)       # remove -Wl,-Bdynamic
    set(CMAKE_EXE_LINK_DYNAMIC_CXX_FLAGS)
    add_library(yang STATIC ${libsrc})
else()
    set(CMAKE_POSITION_INDEPENDENT_CODE TRUE)
    add_library(yangobj OBJECT ${libsrc})
    add_library(yang SHARED $<TARGET_OBJECTS:yangobj>)

    #link dl
    target_link_libraries(yang ${CMAKE_DL_LIBS})
endif(ENABLE_STATIC)

set_target_properties(yang PROPERTIES VERSION ${LIBYANG_SOVERSION_FULL} SOVERSION ${LIBYANG_SOVERSION})
set_target_properties(yangobj PROPERTIES COMPILE_FLAGS "-fvisibility=hidden")

# link math
target_link_libraries(yang m)

# find pthreads
set(CMAKE_THREAD_PREFER_PTHREAD TRUE)
find_package(Threads REQUIRED)
if(ENABLE_STATIC)
    target_link_libraries(yang -Wl,--whole-archive ${CMAKE_THREAD_LIBS_INIT} -Wl,--no-whole-archive)
else()
    target_link_libraries(yang ${CMAKE_THREAD_LIBS_INIT})
endif(ENABLE_STATIC)

# find PCRE2 library
unset(PCRE2_LIBRARY CACHE)
find_package(PCRE2 10.30 REQUIRED)
include_directories(${PCRE2_INCLUDE_DIRS})
target_link_libraries(yang ${PCRE2_LIBRARIES})

install(TARGETS yang DESTINATION ${CMAKE_INSTALL_LIBDIR})
install(FILES ${headers} ${PROJECT_BINARY_DIR}/src/config.h DESTINATION ${CMAKE_INSTALL_INCLUDEDIR}/libyang)

find_package(PkgConfig)
if(PKG_CONFIG_FOUND)
    # generate and install pkg-config file
    configure_file("libyang.pc.in" "libyang.pc" @ONLY)
    install(FILES "${CMAKE_CURRENT_BINARY_DIR}/libyang.pc" DESTINATION "${CMAKE_INSTALL_LIBDIR}/pkgconfig")
    # check that pkg-config includes the used path
    execute_process(COMMAND ${PKG_CONFIG_EXECUTABLE} --variable pc_path pkg-config RESULT_VARIABLE RETURN OUTPUT_VARIABLE PC_PATH ERROR_QUIET)
    if(RETURN EQUAL 0)
	string(STRIP "${PC_PATH}" PC_PATH)
	set(PC_PATH "${PC_PATH}:$ENV{PKG_CONFIG_PATH}")
        string(REGEX MATCH "${CMAKE_INSTALL_PREFIX}/${CMAKE_INSTALL_LIBDIR}/pkgconfig" SUBSTR "${PC_PATH}")
        string(LENGTH "${SUBSTR}" SUBSTR_LEN)
        if(SUBSTR_LEN EQUAL 0)
            message(WARNING "pkg-config will not detect the new package after installation, adjust PKG_CONFIG_PATH using \"export PKG_CONFIG_PATH=\${PKG_CONFIG_PATH}:${CMAKE_INSTALL_PREFIX}/${CMAKE_INSTALL_LIBDIR}/pkgconfig\".")
        endif()
    endif()
endif()

# generate doxygen documentation for libyang API
find_package(Doxygen)
if(DOXYGEN_FOUND)
    find_program(DOT_PATH dot PATH_SUFFIXES graphviz2.38/bin graphviz/bin)
    if(DOT_PATH)
        set(HAVE_DOT "YES")
    else()
        set(HAVE_DOT "NO")
        message(AUTHOR_WARNING "Doxygen: to generate UML diagrams please install graphviz")
    endif()
    add_custom_target(doc
            COMMAND ${DOXYGEN_EXECUTABLE} ${CMAKE_BINARY_DIR}/Doxyfile
            WORKING_DIRECTORY ${CMAKE_CURRENT_SOURCE_DIR})
    configure_file(Doxyfile.in Doxyfile)
endif()

# clean cmake cache
add_custom_target(cclean
        COMMAND make clean
        COMMAND find . -iname '*cmake*' -not -name CMakeLists.txt -not -path './CMakeModules*' -exec rm -rf {} +
        COMMAND rm -rf Makefile Doxyfile
        WORKING_DIRECTORY ${CMAKE_CURRENT_SOURCE_DIR})

# YANG extensions plugins
#set(EXTENSIONS_LIST "nacm" "metadata" "yangdata")
# if the tests are enabled, build libyang_ext_test
if(ENABLE_BUILD_TESTS)
    find_package(CMocka 1.0.0)
#    if(CMOCKA_FOUND AND CMAKE_BUILD_TYPE MATCHES debug)
#        list(APPEND EXTENSIONS_LIST "libyang_ext_test")
#    endif(CMOCKA_FOUND AND CMAKE_BUILD_TYPE MATCHES debug)
endif(ENABLE_BUILD_TESTS)

#if(ENABLE_STATIC)
#    set(EXTENSIONS_LIST_SIZE " 0 ")
#    set(ITEM 0)
#    foreach(EXTENSION ${EXTENSIONS_LIST})
#        add_library(${EXTENSION} STATIC "src/extensions/${EXTENSION}.c")
#        target_link_libraries(yang ${EXTENSION})
#        set(EXTENSIONS_LIST_SIZE "${EXTENSIONS_LIST_SIZE} + lyext_size(${EXTENSION})")
#        set(EXTERN_EXTENSIONS_LIST "${EXTERN_EXTENSIONS_LIST}extern struct lyext_plugin_list ${EXTENSION}[];\n")
#        set(MEMCPY_EXTENSIONS_LIST "${MEMCPY_EXTENSIONS_LIST}    lyext_add(plugin, count, ${EXTENSION});\n")
#        set(STATIC_LOADED_PLUGINS "${STATIC_LOADED_PLUGINS} \"${EXTENSION}\",")
#        MATH(EXPR ITEM "${ITEM}+1")
#    endforeach()
#else()
#    add_subdirectory(src/extensions)
#endif(ENABLE_STATIC)

# YANG user types plugins ("user_ipv4" is just an example, not installed by default)
#set(USER_TYPE_LIST "user_date_and_time")
#if(ENABLE_STATIC)
#    set(USER_TYPE_LIST_SIZE " 0 ")
#    foreach(USER_TYPE ${USER_TYPE_LIST})
#        add_library(${USER_TYPE} STATIC "src/user_types/${USER_TYPE}.c")
#        target_link_libraries(yang ${USER_TYPE})
#        set(USER_TYPE_LIST_SIZE "${USER_TYPE_LIST_SIZE} + lytype_size(${USER_TYPE})")
#        set(EXTERN_USER_TYPE_LIST "${EXTERN_USER_TYPE_LIST}extern struct lytype_plugin_list ${USER_TYPE}[];\n")
#        set(MEMCPY_USER_TYPE_LIST "${MEMCPY_USER_TYPE_LIST}    lytype_add(plugin, count, ${USER_TYPE});\n")
#        set(STATIC_LOADED_PLUGINS "${STATIC_LOADED_PLUGINS} \"${USER_TYPE}\",")
#        MATH(EXPR ITEM "${ITEM}+1")
#    endforeach()
#    set(STATIC_LOADED_PLUGINS_COUNT "${ITEM}")
#else()
#    add_subdirectory(src/user_types)
#endif(ENABLE_STATIC)
#
#configure_file(${PROJECT_SOURCE_DIR}/src/plugin_config.h.in ${PROJECT_BINARY_DIR}/src/plugin_config.h)

# config file for tools
configure_file(${PROJECT_SOURCE_DIR}/tools/config.h.in ${PROJECT_BINARY_DIR}/tools/config.h @ONLY)

# yanglint
add_executable(yanglint ${lintsrc})
target_link_libraries(yanglint yang)
install(TARGETS yanglint DESTINATION ${CMAKE_INSTALL_BINDIR})
install(FILES ${PROJECT_SOURCE_DIR}/tools/lint/yanglint.1 DESTINATION ${CMAKE_INSTALL_MANDIR}/man1)
target_include_directories(yanglint BEFORE PRIVATE ${PROJECT_BINARY_DIR}/tools)

# yangre
add_executable(yangre ${resrc})
target_link_libraries(yangre yang)
install(TARGETS yangre DESTINATION ${CMAKE_INSTALL_BINDIR})
target_include_directories(yangre BEFORE PRIVATE ${PROJECT_BINARY_DIR}/tools)

if(ENABLE_VALGRIND_TESTS)
    set(ENABLE_BUILD_TESTS ON)
endif()

if(ENABLE_BUILD_TESTS)
    if(CMOCKA_FOUND)
        enable_testing()
        add_subdirectory(tests)
    else(CMOCKA_FOUND)
        message(STATUS "Disabling tests because of missing CMocka")
        set(ENABLE_BUILD_TESTS NO)
    endif(CMOCKA_FOUND)
endif(ENABLE_BUILD_TESTS)

#if(GEN_LANGUAGE_BINDINGS AND GEN_CPP_BINDINGS)
#    add_subdirectory(swig)
#endif()
<|MERGE_RESOLUTION|>--- conflicted
+++ resolved
@@ -216,14 +216,11 @@
     src/tree_schema_compile.c
     src/tree_schema_helpers.c
     src/parser_yang.c
-<<<<<<< HEAD
     src/parser_yin.c
-=======
     src/printer.c
     src/printer_schema.c
     src/printer_yang.c
     src/plugins_types.c
->>>>>>> 042c5ecf
     src/xml.c
     src/xpath.c)
 
