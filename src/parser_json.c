--- conflicted
+++ resolved
@@ -308,14 +308,10 @@
             /* we are done */
             if (!start) {
                 /* XML in string as we print it */
-<<<<<<< HEAD
-                asprintf(&xmlstr, "<%s xmlns=\"%s\"/>", axml->schema->name, axml->schema->module->ns);
-=======
                 if (asprintf(&xmlstr, "<%s xmlns=\"%s\"/>", axml->schema->name, axml->schema->module->ns) == -1) {
                     LOGMEM;
                     return 0;
                 }
->>>>>>> 488590fb
                 axml->value = lyxml_parse_elem(axml->schema->module->ctx, xmlstr, &x, NULL);
                 free(xmlstr);
 
