/**
 * @file parser_yang.c
 * @author Pavol Vican
 * @brief YANG parser for libyang
 *
 * Copyright (c) 2015 CESNET, z.s.p.o.
 *
 * This source code is licensed under BSD 3-Clause License (the "License").
 * You may not use this file except in compliance with the License.
 * You may obtain a copy of the License at
 *
 *     https://opensource.org/licenses/BSD-3-Clause
 */

#include <ctype.h>
#include <assert.h>
#include "parser_yang.h"
#include "parser_yang_lex.h"
#include "parser.h"
#include "xpath.h"

static void yang_free_import(struct ly_ctx *ctx, struct lys_import *imp, uint8_t start, uint8_t size);
static void yang_free_include(struct ly_ctx *ctx, struct lys_include *inc, uint8_t start, uint8_t size);
static int yang_check_sub_module(struct lys_module *module, struct unres_schema *unres, struct lys_node *node);
static void free_yang_common(struct lys_module *module, struct lys_node *node);
static int yang_check_nodes(struct lys_module *module, struct lys_node *parent, struct lys_node *nodes,
                            int config_opt, struct unres_schema *unres);
void lys_iffeature_free(struct ly_ctx *ctx, struct lys_iffeature *iffeature, uint8_t iffeature_size);

static int
yang_check_string(struct lys_module *module, const char **target, char *what,
                  char *where, char *value, struct lys_node *node)
{
    if (*target) {
        LOGVAL(LYE_TOOMANY, (node) ? LY_VLOG_LYS : LY_VLOG_NONE, node, what, where);
        free(value);
        return 1;
    } else {
        *target = lydict_insert_zc(module->ctx, value);
        return 0;
    }
}

int
yang_read_common(struct lys_module *module, char *value, enum yytokentype type)
{
    int ret = 0;

    switch (type) {
    case MODULE_KEYWORD:
        module->name = lydict_insert_zc(module->ctx, value);
        break;
    case NAMESPACE_KEYWORD:
        ret = yang_check_string(module, &module->ns, "namespace", "module", value, NULL);
        break;
    case ORGANIZATION_KEYWORD:
        ret = yang_check_string(module, &module->org, "organization", "module", value, NULL);
        break;
    case CONTACT_KEYWORD:
        ret = yang_check_string(module, &module->contact, "contact", "module", value, NULL);
        break;
    default:
        free(value);
        LOGINT;
        ret = EXIT_FAILURE;
        break;
    }

    return ret;
}

int
yang_check_version(struct lys_module *module, struct lys_submodule *submodule, char *value, int repeat)
{
    int ret = EXIT_SUCCESS;

    if (repeat) {
        LOGVAL(LYE_TOOMANY, LY_VLOG_NONE, NULL, "yang version", "module");
        ret = EXIT_FAILURE;
    } else {
        if (!strcmp(value, "1")) {
            if (submodule) {
                if (module->version > 1) {
                    LOGVAL(LYE_INVER, LY_VLOG_NONE, NULL);
                    ret = EXIT_FAILURE;
                 }
            } else {
                module->version = 1;
            }
        } else if (!strcmp(value, "1.1")) {
            if (submodule) {
                if (module->version != 2) {
                    LOGVAL(LYE_INVER, LY_VLOG_NONE, NULL);
                    ret = EXIT_FAILURE;
                }
            } else {
                module->version = 2;
            }
        } else {
            LOGVAL(LYE_INARG, LY_VLOG_NONE, NULL, value, "yang-version");
            ret = EXIT_FAILURE;
        }
    }
    free(value);
    return ret;
}

int
yang_read_prefix(struct lys_module *module, struct lys_import *imp, char *value)
{
    int ret = 0;

    if (!imp && lyp_check_identifier(value, LY_IDENT_PREFIX, module, NULL)) {
        free(value);
        return EXIT_FAILURE;
    }

    if (imp) {
        ret = yang_check_string(module, &imp->prefix, "prefix", "import", value, NULL);
    } else {
        ret = yang_check_string(module, &module->prefix, "prefix", "module", value, NULL);
    }

    return ret;
}

static int
yang_fill_import(struct lys_module *module, struct lys_import *imp_old, struct lys_import *imp_new,
                 char *value, struct unres_schema *unres)
{
    const char *exp;
    int rc;

    if (!imp_old->prefix) {
        LOGVAL(LYE_MISSCHILDSTMT, LY_VLOG_NONE, NULL, "prefix", "import");
        goto error;
    } else {
        if (lyp_check_identifier(imp_old->prefix, LY_IDENT_PREFIX, module, NULL)) {
            goto error;
        }
    }
    memcpy(imp_new, imp_old, sizeof *imp_old);
    exp = lydict_insert_zc(module->ctx, value);
    rc = lyp_check_import(module, exp, imp_new);
    lydict_remove(module->ctx, exp);
    module->imp_size++;
    if (rc || yang_check_ext_instance(module, &imp_new->ext, imp_new->ext_size, imp_new, unres)) {
        return EXIT_FAILURE;
    }

    return EXIT_SUCCESS;

error:
    free(value);
    lydict_remove(module->ctx, imp_old->dsc);
    lydict_remove(module->ctx, imp_old->ref);
    lys_extension_instances_free(module->ctx, imp_old->ext, imp_old->ext_size);
    return EXIT_FAILURE;
}

int
yang_read_description(struct lys_module *module, void *node, char *value, char *where, enum yytokentype type)
{
    int ret;
    char *dsc = "description";

    switch (type) {
    case MODULE_KEYWORD:
        ret = yang_check_string(module, &module->dsc, dsc, "module", value, NULL);
        break;
    case REVISION_KEYWORD:
        ret = yang_check_string(module, &((struct lys_revision *)node)->dsc, dsc, where, value, NULL);
        break;
    case IMPORT_KEYWORD:
        ret = yang_check_string(module, &((struct lys_import *)node)->dsc, dsc, where, value, NULL);
        break;
    case INCLUDE_KEYWORD:
        ret = yang_check_string(module, &((struct lys_include *)node)->dsc, dsc, where, value, NULL);
        break;
    case NODE_PRINT:
        ret = yang_check_string(module, &((struct lys_node *)node)->dsc, dsc, where, value, node);
        break;
    default:
        ret = yang_check_string(module, &((struct lys_node *)node)->dsc, dsc, where, value, NULL);
        break;
    }
    return ret;
}

int
yang_read_reference(struct lys_module *module, void *node, char *value, char *where, enum yytokentype type)
{
    int ret;
    char *ref = "reference";

    switch (type) {
    case MODULE_KEYWORD:
        ret = yang_check_string(module, &module->ref, ref, "module", value, NULL);
        break;
    case REVISION_KEYWORD:
        ret = yang_check_string(module, &((struct lys_revision *)node)->ref, ref, where, value, NULL);
        break;
    case IMPORT_KEYWORD:
        ret = yang_check_string(module, &((struct lys_import *)node)->ref, ref, where, value, NULL);
        break;
    case INCLUDE_KEYWORD:
        ret = yang_check_string(module, &((struct lys_include *)node)->ref, ref, where, value, NULL);
        break;
    case NODE_PRINT:
        ret = yang_check_string(module, &((struct lys_node *)node)->ref, ref, where, value, node);
        break;
    default:
        ret = yang_check_string(module, &((struct lys_node *)node)->ref, ref, where, value, NULL);
        break;
    }
    return ret;
}

void *
yang_read_revision(struct lys_module *module, char *value, struct lys_revision *retval)
{
    /* first member of array is last revision */
    if ((module->rev_size - 1) && strcmp(module->rev[0].date, value) < 0) {
        memcpy(retval, &module->rev[0], sizeof *retval);
        memset(&module->rev[0], 0, sizeof *retval);
        memcpy(module->rev[0].date, value, LY_REV_SIZE);
        retval = module->rev;
    } else {
        memcpy(retval->date, value, LY_REV_SIZE);
    }
    free(value);
    return retval;
}

int
yang_fill_iffeature(struct lys_module *module, struct lys_iffeature *iffeature, void *parent,
                    char *value, struct unres_schema *unres, int parent_is_feature)
{
    const char *exp;
    int ret;

    if ((module->version != 2) && ((value[0] == '(') || strchr(value, ' '))) {
        LOGVAL(LYE_INARG, LY_VLOG_NONE, NULL, value, "if-feature");
        free(value);
        return EXIT_FAILURE;
    }

    if (!(exp = transform_iffeat_schema2json(module, value))) {
        free(value);
        return EXIT_FAILURE;
    }
    free(value);

    ret = resolve_iffeature_compile(iffeature, exp, (struct lys_node *)parent, parent_is_feature, unres);
    lydict_remove(module->ctx, exp);

    return (ret) ? EXIT_FAILURE : EXIT_SUCCESS;
}

int
yang_check_flags(uint16_t *flags, uint16_t mask, char *what, char *where, uint16_t value, int shortint)
{
    if (*flags & mask) {
        LOGVAL(LYE_TOOMANY, LY_VLOG_NONE, NULL, what, where);
        return EXIT_FAILURE;
    } else {
        if (shortint) {
            *((uint8_t *)flags) |= (uint8_t)value;
        } else {
            *flags |= value;
        }
        return EXIT_SUCCESS;
    }
}

int
yang_read_base(struct lys_module *module, struct lys_ident *ident, char *value, struct unres_schema *unres)
{
    const char *exp;

    exp = transform_schema2json(module, value);
    free(value);
    if (!exp) {
        return EXIT_FAILURE;
    }

    if (unres_schema_add_str(module, unres, ident, UNRES_IDENT, exp) == -1) {
        lydict_remove(module->ctx, exp);
        return EXIT_FAILURE;
    }

    lydict_remove(module->ctx, exp);
    return EXIT_SUCCESS;
}

int
yang_read_message(struct lys_module *module,struct lys_restr *save,char *value, char *what, int message)
{
    int ret;

    if (message == ERROR_APP_TAG_KEYWORD) {
        ret = yang_check_string(module, &save->eapptag, "error_app_tag", what, value, NULL);
    } else {
        ret = yang_check_string(module, &save->emsg, "error_message", what, value, NULL);
    }
    return ret;
}

int
yang_read_presence(struct lys_module *module, struct lys_node_container *cont, char *value)
{
    if (cont->presence) {
        LOGVAL(LYE_TOOMANY, LY_VLOG_LYS, cont, "presence", "container");
        free(value);
        return EXIT_FAILURE;
    } else {
        cont->presence = lydict_insert_zc(module->ctx, value);
        return EXIT_SUCCESS;
    }
}

void *
yang_read_when(struct lys_module *module, struct lys_node *node, enum yytokentype type, char *value)
{
    struct lys_when *retval;

    retval = calloc(1, sizeof *retval);
    if (!retval) {
        LOGMEM;
        free(value);
        return NULL;
    }
    retval->cond = transform_schema2json(module, value);
    if (!retval->cond) {
        goto error;
    }
    switch (type) {
    case CONTAINER_KEYWORD:
        if (((struct lys_node_container *)node)->when) {
            LOGVAL(LYE_TOOMANY, LY_VLOG_LYS, node, "when", "container");
            goto error;
        }
        ((struct lys_node_container *)node)->when = retval;
        break;
    case ANYDATA_KEYWORD:
    case ANYXML_KEYWORD:
        if (((struct lys_node_anydata *)node)->when) {
            LOGVAL(LYE_TOOMANY, LY_VLOG_LYS, node, "when", (type == ANYXML_KEYWORD) ? "anyxml" : "anydata");
            goto error;
        }
        ((struct lys_node_anydata *)node)->when = retval;
        break;
    case CHOICE_KEYWORD:
        if (((struct lys_node_choice *)node)->when) {
            LOGVAL(LYE_TOOMANY, LY_VLOG_LYS, node, "when", "choice");
            goto error;
        }
        ((struct lys_node_choice *)node)->when = retval;
        break;
    case CASE_KEYWORD:
        if (((struct lys_node_case *)node)->when) {
            LOGVAL(LYE_TOOMANY, LY_VLOG_LYS, node, "when", "case");
            goto error;
        }
        ((struct lys_node_case *)node)->when = retval;
        break;
    case LEAF_KEYWORD:
        if (((struct lys_node_leaf *)node)->when) {
            LOGVAL(LYE_TOOMANY, LY_VLOG_LYS, node, "when", "leaf");
            goto error;
        }
        ((struct lys_node_leaf *)node)->when = retval;
        break;
    case LEAF_LIST_KEYWORD:
        if (((struct lys_node_leaflist *)node)->when) {
            LOGVAL(LYE_TOOMANY, LY_VLOG_LYS, node, "when", "leaflist");
            goto error;
        }
        ((struct lys_node_leaflist *)node)->when = retval;
        break;
    case LIST_KEYWORD:
        if (((struct lys_node_list *)node)->when) {
            LOGVAL(LYE_TOOMANY, LY_VLOG_LYS, node, "when", "list");
            goto error;
        }
        ((struct lys_node_list *)node)->when = retval;
        break;
    case USES_KEYWORD:
        if (((struct lys_node_uses *)node)->when) {
            LOGVAL(LYE_TOOMANY, LY_VLOG_LYS, node, "when", "uses");
            goto error;
        }
        ((struct lys_node_uses *)node)->when = retval;
        break;
    case AUGMENT_KEYWORD:
        if (((struct lys_node_augment *)node)->when) {
            LOGVAL(LYE_TOOMANY, LY_VLOG_LYS, node, "when", "augment");
            goto error;
        }
        ((struct lys_node_augment *)node)->when = retval;
        break;
    default:
        goto error;
        break;
    }
    free(value);
    return retval;

error:
    free(value);
    lys_when_free(module->ctx, retval);
    return NULL;
}

void *
yang_read_node(struct lys_module *module, struct lys_node *parent, struct lys_node **root,
               char *value, int nodetype, int sizeof_struct)
{
    struct lys_node *node, **child;

    node = calloc(1, sizeof_struct);
    if (!node) {
        free(value);
        LOGMEM;
        return NULL;
    }
    LOGDBG("YANG: parsing %s statement \"%s\"", strnodetype(nodetype), value);
    node->name = lydict_insert_zc(module->ctx, value);
    node->module = module;
    node->nodetype = nodetype;

    /* insert the node into the schema tree */
    child = (parent) ? &parent->child : root;
    if (*child) {
        (*child)->prev->next = node;
        (*child)->prev = node;
    } else {
        *child = node;
        node->prev = node;
    }
    return node;
}

int
yang_read_default(struct lys_module *module, void *node, char *value, enum yytokentype type)
{
    int ret;

    switch (type) {
    case LEAF_KEYWORD:
        ret = yang_check_string(module, &((struct lys_node_leaf *) node)->dflt, "default", "leaf", value, node);
        break;
    case TYPEDEF_KEYWORD:
        ret = yang_check_string(module, &((struct lys_tpdf *) node)->dflt, "default", "typedef", value, NULL);
        break;
    default:
        free(value);
        LOGINT;
        ret = EXIT_FAILURE;
        break;
    }
    return ret;
}

int
yang_read_units(struct lys_module *module, void *node, char *value, enum yytokentype type)
{
    int ret;

    switch (type) {
    case LEAF_KEYWORD:
        ret = yang_check_string(module, &((struct lys_node_leaf *) node)->units, "units", "leaf", value, node);
        break;
    case LEAF_LIST_KEYWORD:
        ret = yang_check_string(module, &((struct lys_node_leaflist *) node)->units, "units", "leaflist", value, node);
        break;
    case TYPEDEF_KEYWORD:
        ret = yang_check_string(module, &((struct lys_tpdf *) node)->units, "units", "typedef", value, NULL);
        break;
    case ADD_KEYWORD:
    case REPLACE_KEYWORD:
        ret = yang_check_string(module, &((struct lys_deviate *) node)->units, "units", "deviate", value, NULL);
        break;
    default:
        free(value);
        LOGINT;
        ret = EXIT_FAILURE;
        break;
    }
    return ret;
}

int
yang_read_key(struct lys_module *module, struct lys_node_list *list, struct unres_schema *unres)
{
    char *exp, *value;
    struct lys_node *node;

    exp = value = (char *) list->keys;
    while ((value = strpbrk(value, " \t\n"))) {
        list->keys_size++;
        while (isspace(*value)) {
            value++;
        }
    }
    list->keys_size++;

    list->keys_str = lydict_insert_zc(module->ctx, exp);
    list->keys = calloc(list->keys_size, sizeof *list->keys);
    if (!list->keys) {
        LOGMEM;
        return EXIT_FAILURE;
    }
    for (node = list->parent; node && node->nodetype != LYS_GROUPING; node = lys_parent(node));
    if (!node && unres_schema_add_node(module, unres, list, UNRES_LIST_KEYS, NULL) == -1) {
        return EXIT_FAILURE;
    }
    return EXIT_SUCCESS;
}

int
yang_fill_unique(struct lys_module *module, struct lys_node_list *list, struct lys_unique *unique, char *value, struct unres_schema *unres)
{
    int i, j;
    char *vaux;
    struct unres_list_uniq *unique_info;

    /* count the number of unique leafs in the value */
    vaux = value;
    while ((vaux = strpbrk(vaux, " \t\n"))) {
       unique->expr_size++;
        while (isspace(*vaux)) {
            vaux++;
        }
    }
    unique->expr_size++;
    unique->expr = calloc(unique->expr_size, sizeof *unique->expr);
    if (!unique->expr) {
        LOGMEM;
        goto error;
    }

    for (i = 0; i < unique->expr_size; i++) {
        vaux = strpbrk(value, " \t\n");
        if (!vaux) {
            /* the last token, lydict_insert() will count its size on its own */
            vaux = value;
        }

        /* store token into unique structure */
        unique->expr[i] = lydict_insert(module->ctx, value, vaux - value);

        /* check that the expression does not repeat */
        for (j = 0; j < i; j++) {
            if (ly_strequal(unique->expr[j], unique->expr[i], 1)) {
                LOGVAL(LYE_INARG, LY_VLOG_LYS, list, unique->expr[i], "unique");
                LOGVAL(LYE_SPEC, LY_VLOG_LYS, list, "The identifier is not unique");
                goto error;
            }
        }
        /* try to resolve leaf */
        if (unres) {
            unique_info = malloc(sizeof *unique_info);
            unique_info->list = (struct lys_node *)list;
            unique_info->expr = unique->expr[i];
            unique_info->trg_type = &unique->trg_type;
            if (unres_schema_add_node(module, unres, unique_info, UNRES_LIST_UNIQ, NULL) == -1) {
                goto error;
            }
        } else {
            if (resolve_unique((struct lys_node *)list, unique->expr[i], &unique->trg_type)) {
                goto error;
            }
        }

        /* move to next token */
        value = vaux;
        while(isspace(*value)) {
            value++;
        }
    }

    return EXIT_SUCCESS;

error:
    return EXIT_FAILURE;
}

int
yang_read_unique(struct lys_module *module, struct lys_node_list *list, struct unres_schema *unres)
{
    uint8_t k;
    char *str;

    for(k=0; k<list->unique_size; k++) {
        str = (char *)list->unique[k].expr;
        if (yang_fill_unique(module, list, &list->unique[k], str, unres)) {
            goto error;
        }
        free(str);
    }
    return EXIT_SUCCESS;

error:
    free(str);
    return EXIT_FAILURE;
}

int
yang_read_leafref_path(struct lys_module *module, struct yang_type *stype, char *value)
{
    if (stype->base && (stype->base != LY_TYPE_LEAFREF)) {
        LOGVAL(LYE_INSTMT, LY_VLOG_NONE, NULL, "require-instance");
        goto error;
    }
    if (stype->type->info.lref.path) {
        LOGVAL(LYE_TOOMANY, LY_VLOG_NONE, NULL, "path", "type");
        goto error;
    }
    stype->type->info.lref.path = lydict_insert_zc(module->ctx, value);
    stype->base = LY_TYPE_LEAFREF;
    return EXIT_SUCCESS;

error:
    free(value);
    return EXIT_FAILURE;
}

int
yang_read_require_instance(struct yang_type *stype, int req)
{
    if (stype->base && (stype->base != LY_TYPE_LEAFREF)) {
        LOGVAL(LYE_INSTMT, LY_VLOG_NONE, NULL, "require-instance");
        return EXIT_FAILURE;
    }
    if (stype->type->info.lref.req) {
        LOGVAL(LYE_TOOMANY, LY_VLOG_NONE, NULL, "require-instance", "type");
        return EXIT_FAILURE;
    }
    stype->type->info.lref.req = req;
    stype->base = LY_TYPE_LEAFREF;
    return EXIT_SUCCESS;
}

int
yang_check_type(struct lys_module *module, struct lys_node *parent, struct yang_type *typ, struct lys_type *type, int tpdftype, struct unres_schema *unres)
{
    int i, j, rc, ret = -1;
    int8_t req;
    const char *name, *value;
    LY_DATA_TYPE base = 0, base_tmp;
    struct lys_node *siter;
    struct lys_type *dertype;
    struct lys_type_enum *enms_sc = NULL;
    struct lys_type_bit *bits_sc = NULL;
    struct lys_type_bit bit_tmp;
    struct yang_type *yang;

    value = transform_schema2json(module, typ->name);
    if (!value) {
        goto error;
    }

    i = parse_identifier(value);
    if (i < 1) {
        LOGVAL(LYE_INCHAR, LY_VLOG_NONE, NULL, value[-i], &value[-i]);
        lydict_remove(module->ctx, value);
        goto error;
    }
    /* module name */
    name = value;
    if (value[i]) {
        type->module_name = lydict_insert(module->ctx, value, i);
        name += i;
        if ((name[0] != ':') || (parse_identifier(name + 1) < 1)) {
            LOGVAL(LYE_INCHAR, LY_VLOG_NONE, NULL, name[0], name);
            lydict_remove(module->ctx, value);
            goto error;
        }
        ++name;
    }

    rc = resolve_superior_type(name, type->module_name, module, parent, &type->der);
    if (rc == -1) {
        LOGVAL(LYE_INMOD, LY_VLOG_NONE, NULL, type->module_name);
        lydict_remove(module->ctx, value);
        goto error;

    /* the type could not be resolved or it was resolved to an unresolved typedef or leafref */
    } else if (rc == EXIT_FAILURE) {
        LOGVAL(LYE_NORESOLV, LY_VLOG_NONE, NULL, "type", name);
        lydict_remove(module->ctx, value);
        ret = EXIT_FAILURE;
        goto error;
    }
    lydict_remove(module->ctx, value);

    if (type->base == LY_TYPE_ERR) {
        /* resolved type in grouping, decrease the grouping's nacm number to indicate that one less
         * unresolved item left inside the grouping, LY_TYPE_ERR used as a flag for types inside a grouping.  */
        for (siter = parent; siter && (siter->nodetype != LYS_GROUPING); siter = lys_parent(siter));
        if (siter) {
#if __BYTE_ORDER == __LITTLE_ENDIAN
            if (!((uint8_t*)&((struct lys_node_grp *)siter)->flags)[1]) {
                LOGINT;
                goto error;
            }
            ((uint8_t*)&((struct lys_node_grp *)siter)->flags)[1]--;
#else
            if (!((uint8_t*)&((struct lys_node_grp *)siter)->flags)[0]) {
                LOGINT;
                goto error;
            }
            ((uint8_t*)&((struct lys_node_grp *)siter)->flags)[0]--;
#endif
        } else {
            LOGINT;
            goto error;
        }
    }

    /* check status */
    if (lyp_check_status(type->parent->flags, type->parent->module, type->parent->name,
                         type->der->flags, type->der->module, type->der->name, parent)) {
        goto error;
    }

    base = typ->base;
    base_tmp = type->base;
    type->base = type->der->type.base;
    if (base == 0) {
        base = type->der->type.base;
    }
    switch (base) {
    case LY_TYPE_STRING:
        if (type->base == LY_TYPE_BINARY) {
            if (type->info.str.pat_count) {
                LOGVAL(LYE_SPEC, LY_VLOG_NONE, NULL, "Binary type could not include pattern statement.");
                goto error;
            }
            type->info.binary.length = type->info.str.length;
            if (type->info.binary.length && lyp_check_length_range(type->info.binary.length->expr, type)) {
                LOGVAL(LYE_INARG, LY_VLOG_NONE, NULL, type->info.binary.length->expr, "length");
                goto error;
            }
        } else if (type->base == LY_TYPE_STRING) {
            if (type->info.str.length && lyp_check_length_range(type->info.str.length->expr, type)) {
                LOGVAL(LYE_INARG, LY_VLOG_NONE, NULL, type->info.str.length->expr, "length");
                goto error;
            }
        } else {
            LOGVAL(LYE_SPEC, LY_VLOG_NONE, NULL, "Invalid restriction in type \"%s\".", type->parent->name);
            goto error;
        }
        break;
    case LY_TYPE_DEC64:
        if (type->base == LY_TYPE_DEC64) {
            /* mandatory sub-statement(s) check */
            if (!type->info.dec64.dig && !type->der->type.der) {
                /* decimal64 type directly derived from built-in type requires fraction-digits */
                LOGVAL(LYE_MISSCHILDSTMT, LY_VLOG_NONE, NULL, "fraction-digits", "type");
                goto error;
            }
            if (type->info.dec64.dig && type->der->type.der) {
                /* type is not directly derived from buit-in type and fraction-digits statement is prohibited */
                LOGVAL(LYE_INSTMT, LY_VLOG_NONE, NULL, "fraction-digits");
                goto error;
            }

            /* copy fraction-digits specification from parent type for easier internal use */
            if (type->der->type.der) {
                type->info.dec64.dig = type->der->type.info.dec64.dig;
                type->info.dec64.div = type->der->type.info.dec64.div;
            }
            if (type->info.dec64.range && lyp_check_length_range(type->info.dec64.range->expr, type)) {
                LOGVAL(LYE_INARG, LY_VLOG_NONE, NULL, type->info.dec64.range->expr, "range");
                goto error;
            }
        } else if (type->base >= LY_TYPE_INT8 && type->base <=LY_TYPE_UINT64) {
            if (type->info.dec64.dig) {
                LOGVAL(LYE_SPEC, LY_VLOG_NONE, NULL, "Numerical type could not include fraction statement.");
                goto error;
            }
            type->info.num.range = type->info.dec64.range;
            if (type->info.num.range && lyp_check_length_range(type->info.num.range->expr, type)) {
                LOGVAL(LYE_INARG, LY_VLOG_NONE, NULL, type->info.num.range->expr, "range");
                goto error;
            }
        } else {
            LOGVAL(LYE_SPEC, LY_VLOG_NONE, NULL, "Invalid restriction in type \"%s\".", type->parent->name);
            goto error;
        }
        break;
    case LY_TYPE_ENUM:
        if (type->base != LY_TYPE_ENUM) {
            LOGVAL(LYE_SPEC, LY_VLOG_NONE, NULL, "Invalid restriction in type \"%s\".", type->parent->name);
            goto error;
        }
        dertype = &type->der->type;

        if (!dertype->der) {
            if (!type->info.enums.count) {
                /* type is derived directly from buit-in enumeartion type and enum statement is required */
                LOGVAL(LYE_MISSCHILDSTMT, LY_VLOG_NONE, NULL, "enum", "type");
                goto error;
            }
        } else {
            for (; !dertype->info.enums.count; dertype = &dertype->der->type);
            if (module->version < 2 && type->info.enums.count) {
                /* type is not directly derived from built-in enumeration type and enum statement is prohibited
                 * in YANG 1.0, since YANG 1.1 enum statements can be used to restrict the base enumeration type */
                LOGVAL(LYE_INSTMT, LY_VLOG_NONE, NULL, "enum");
                goto error;
            }

            /* restricted enumeration type - the name MUST be used in the base type */
            enms_sc = dertype->info.enums.enm;
            for(i = 0; i < type->info.enums.count; i++) {
                for (j = 0; j < dertype->info.enums.count; j++) {
                    if (ly_strequal(enms_sc[j].name, type->info.enums.enm[i].name, 1)) {
                        break;
                    }
                }
                if (j == dertype->info.enums.count) {
                    LOGVAL(LYE_ENUM_INNAME, LY_VLOG_NONE, NULL, type->info.enums.enm[i].name);
                    goto error;
                }

                if (type->info.enums.enm[i].flags & LYS_AUTOASSIGNED) {
                    /* automatically assign value from base type */
                    type->info.enums.enm[i].value = enms_sc[j].value;
                } else {
                    /* check that the assigned value corresponds to the original
                     * value of the enum in the base type */
                    if (type->info.enums.enm[i].value != enms_sc[j].value) {
                        /* type->info.enums.enm[i].value - assigned value in restricted enum
                         * enms_sc[j].value - value assigned to the corresponding enum (detected above) in base type */
                        LOGVAL(LYE_ENUM_INVAL, LY_VLOG_NONE, NULL, type->info.enums.enm[i].value,
                               type->info.enums.enm[i].name, enms_sc[j].value);
                        goto error;
                    }
                }
            }
        }
        break;
    case LY_TYPE_BITS:
        if (type->base != LY_TYPE_BITS) {
            LOGVAL(LYE_SPEC, LY_VLOG_NONE, NULL, "Invalid restriction in type \"%s\".", type->parent->name);
            goto error;
        }
        dertype = &type->der->type;

        if (!dertype->der) {
            if (!type->info.bits.count) {
                /* type is derived directly from buit-in bits type and bit statement is required */
                LOGVAL(LYE_MISSCHILDSTMT, LY_VLOG_NONE, NULL, "bit", "type");
                goto error;
            }
        } else {
            for (; !dertype->info.enums.count; dertype = &dertype->der->type);
            if (module->version < 2 && type->info.bits.count) {
                /* type is not directly derived from buit-in bits type and bit statement is prohibited,
                 * since YANG 1.1 the bit statements can be used to restrict the base bits type */
                LOGVAL(LYE_INSTMT, LY_VLOG_NONE, NULL, "bit");
                goto error;
            }

            bits_sc = dertype->info.bits.bit;
            for (i = 0; i < type->info.bits.count; i++) {
                for (j = 0; j < dertype->info.bits.count; j++) {
                    if (ly_strequal(bits_sc[j].name, type->info.bits.bit[i].name, 1)) {
                        break;
                    }
                }
                if (j == dertype->info.bits.count) {
                    LOGVAL(LYE_BITS_INNAME, LY_VLOG_NONE, NULL, type->info.bits.bit[i].name);
                    goto error;
                }

                /* restricted bits type */
                if (type->info.bits.bit[i].flags & LYS_AUTOASSIGNED) {
                    /* automatically assign position from base type */
                    type->info.bits.bit[i].pos = bits_sc[j].pos;
                } else {
                    /* check that the assigned position corresponds to the original
                     * position of the bit in the base type */
                    if (type->info.bits.bit[i].pos != bits_sc[j].pos) {
                        /* type->info.bits.bit[i].pos - assigned position in restricted bits
                         * bits_sc[j].pos - position assigned to the corresponding bit (detected above) in base type */
                        LOGVAL(LYE_BITS_INVAL, LY_VLOG_NONE, NULL, type->info.bits.bit[i].pos,
                               type->info.bits.bit[i].name, bits_sc[j].pos);
                        goto error;
                    }
                }
            }
        }

        for (i = type->info.bits.count - 1; i > 0; i--) {
            j = i;

            /* keep them ordered by position */
            while (j && type->info.bits.bit[j - 1].pos > type->info.bits.bit[j].pos) {
                /* switch them */
                memcpy(&bit_tmp, &type->info.bits.bit[j], sizeof bit_tmp);
                memcpy(&type->info.bits.bit[j], &type->info.bits.bit[j - 1], sizeof bit_tmp);
                memcpy(&type->info.bits.bit[j - 1], &bit_tmp, sizeof bit_tmp);
                j--;
            }
        }
        break;
    case LY_TYPE_LEAFREF:
        if (type->base == LY_TYPE_INST) {
            if (type->info.lref.path) {
                LOGVAL(LYE_INSTMT, LY_VLOG_NONE, NULL, "path");
                goto error;
            }
            if ((req = type->info.lref.req)) {
                type->info.inst.req = req;
            }
        } else if (type->base == LY_TYPE_LEAFREF) {
            /* require-instance only YANG 1.1 */
            if (type->info.lref.req && (module->version < 2)) {
                LOGVAL(LYE_INSTMT, LY_VLOG_NONE, NULL, "require-instance");
                goto error;
            }
            /* flag resolving for later use */
            if (!tpdftype) {
                for (siter = parent; siter && siter->nodetype != LYS_GROUPING; siter = lys_parent(siter));
                if (siter) {
                    /* just a flag - do not resolve */
                    tpdftype = 1;
                }
            }

            if (type->info.lref.path) {
                if (type->der->type.der) {
                    LOGVAL(LYE_INSTMT, LY_VLOG_NONE, NULL, "path");
                    goto error;
                }
                value = type->info.lref.path;
                /* store in the JSON format */
                type->info.lref.path = transform_schema2json(module, value);
                lydict_remove(module->ctx, value);
                if (!type->info.lref.path) {
                    goto error;
                }
                /* try to resolve leafref path only when this is instantiated
                 * leaf, so it is not:
                 * - typedef's type,
                 * - in  grouping definition,
                 * - just instantiated in a grouping definition,
                 * because in those cases the nodes referenced in path might not be present
                 * and it is not a bug.  */
                if (!tpdftype && unres_schema_add_node(module, unres, type, UNRES_TYPE_LEAFREF, parent) == -1) {
                    goto error;
                }
            } else if (!type->der->type.der) {
                LOGVAL(LYE_MISSCHILDSTMT, LY_VLOG_NONE, NULL, "path", "type");
                goto error;
            } else {
                /* copy leafref definition into the derived type */
                type->info.lref.path = lydict_insert(module->ctx, type->der->type.info.lref.path, 0);
                /* and resolve the path at the place we are (if not in grouping/typedef) */
                if (!tpdftype && unres_schema_add_node(module, unres, type, UNRES_TYPE_LEAFREF, parent) == -1) {
                    goto error;
                }
            }
        } else {
            LOGVAL(LYE_SPEC, LY_VLOG_NONE, NULL, "Invalid restriction in type \"%s\".", type->parent->name);
            goto error;
        }
        break;
    case LY_TYPE_IDENT:
        if (type->base != LY_TYPE_IDENT) {
            LOGVAL(LYE_SPEC, LY_VLOG_NONE, NULL, "Invalid restriction in type \"%s\".", type->parent->name);
            goto error;
        }
        if (type->der->type.der) {
            if (type->info.ident.ref) {
                LOGVAL(LYE_INSTMT, LY_VLOG_NONE, NULL, "base");
                goto error;
            }
        } else {
            if (!type->info.ident.ref) {
                LOGVAL(LYE_MISSCHILDSTMT, LY_VLOG_NONE, NULL, "base", "type");
                goto error;
            }
        }
        break;
    case LY_TYPE_UNION:
        if (type->base != LY_TYPE_UNION) {
            LOGVAL(LYE_SPEC, LY_VLOG_NONE, NULL, "Invalid restriction in type \"%s\".", type->parent->name);
            goto error;
        }
        if (!type->info.uni.types) {
            if (type->der->type.der) {
                /* this is just a derived type with no additional type specified/required */
                break;
            }
            LOGVAL(LYE_MISSCHILDSTMT, LY_VLOG_NONE, NULL, "type", "(union) type");
            goto error;
        }
        for (i = 0; i < type->info.uni.count; i++) {
            dertype = &type->info.uni.types[i];
            if (dertype->base == LY_TYPE_DER || dertype->base == LY_TYPE_ERR) {
                yang = (struct yang_type *)dertype->der;
                dertype->der = NULL;
                dertype->parent = type->parent;
                if (yang_check_type(module, parent, yang, dertype, tpdftype, unres)) {
                    dertype->der = (struct lys_tpdf *)yang;
                    ret = EXIT_FAILURE;
                    type->base = base_tmp;
                    base = 0;
                    goto error;
                } else {
                    lydict_remove(module->ctx, yang->name);
                    free(yang);
                }
            }
            if (module->version < 2) {
                if (dertype->base == LY_TYPE_EMPTY) {
                    LOGVAL(LYE_INARG, LY_VLOG_NONE, NULL, "empty", typ->name);
                    goto error;
                } else if (dertype->base == LY_TYPE_LEAFREF) {
                    LOGVAL(LYE_INARG, LY_VLOG_NONE, NULL, "leafref", typ->name);
                    goto error;
                }
            }
            if ((dertype->base == LY_TYPE_INST) || (dertype->base == LY_TYPE_LEAFREF)
                    || ((dertype->base == LY_TYPE_UNION) && dertype->info.uni.has_ptr_type)) {
                typ->type->info.uni.has_ptr_type = 1;
            }
        }
        break;

    default:
        if (base >= LY_TYPE_BINARY && base <= LY_TYPE_UINT64) {
            if (type->base != base) {
                LOGVAL(LYE_SPEC, LY_VLOG_NONE, NULL, "Invalid restriction in type \"%s\".", type->parent->name);
                goto error;
            }
        } else {
            LOGINT;
            goto error;
        }
    }
    return EXIT_SUCCESS;

error:
    if (type->module_name) {
        lydict_remove(module->ctx, type->module_name);
        type->module_name = NULL;
    }
    if (base) {
        type->base = base_tmp;
    }
    return ret;
}

void
yang_free_type_union(struct ly_ctx *ctx, struct lys_type *type)
{
    struct lys_type *stype;
    struct yang_type *yang;
    int i;

    for (i = 0; i < type->info.uni.count; ++i) {
        stype = &type->info.uni.types[i];
        if (stype->base == LY_TYPE_DER || stype->base == LY_TYPE_ERR) {
            yang = (struct yang_type *)stype->der;
            stype->base = yang->base;
            lydict_remove(ctx, yang->name);
            free(yang);
        } else if (stype->base == LY_TYPE_UNION) {
            yang_free_type_union(ctx, stype);
        }
    }
}

void *
yang_read_type(struct lys_module *module, void *parent, char *value, enum yytokentype type)
{
    struct yang_type *typ;
    struct lys_deviate *dev;

    typ = calloc(1, sizeof *typ);
    if (!typ) {
        LOGMEM;
        return NULL;
    }

    typ->flags = LY_YANG_STRUCTURE_FLAG;
    switch (type) {
    case LEAF_KEYWORD:
        if (((struct lys_node_leaf *)parent)->type.der) {
            LOGVAL(LYE_TOOMANY, LY_VLOG_LYS, parent, "type", "leaf");
            goto error;
        }
        ((struct lys_node_leaf *)parent)->type.der = (struct lys_tpdf *)typ;
        ((struct lys_node_leaf *)parent)->type.parent = (struct lys_tpdf *)parent;
        typ->type = &((struct lys_node_leaf *)parent)->type;
        break;
    case LEAF_LIST_KEYWORD:
        if (((struct lys_node_leaflist *)parent)->type.der) {
            LOGVAL(LYE_TOOMANY, LY_VLOG_LYS, parent, "type", "leaf-list");
            goto error;
        }
        ((struct lys_node_leaflist *)parent)->type.der = (struct lys_tpdf *)typ;
        ((struct lys_node_leaflist *)parent)->type.parent = (struct lys_tpdf *)parent;
        typ->type = &((struct lys_node_leaflist *)parent)->type;
        break;
    case UNION_KEYWORD:
        ((struct lys_type *)parent)->der = (struct lys_tpdf *)typ;
        typ->type = (struct lys_type *)parent;
        break;
    case TYPEDEF_KEYWORD:
        if (((struct lys_tpdf *)parent)->type.der) {
            LOGVAL(LYE_TOOMANY, LY_VLOG_NONE, NULL, "type", "typedef");
            goto error;
        }
        ((struct lys_tpdf *)parent)->type.der = (struct lys_tpdf *)typ;
        typ->type = &((struct lys_tpdf *)parent)->type;
        break;
    case REPLACE_KEYWORD:
        /* deviation replace type*/
        dev = (struct lys_deviate *)parent;
        if (dev->type) {
            LOGVAL(LYE_TOOMANY, LY_VLOG_NONE, NULL, "type", "deviation");
            goto error;
        }
        dev->type = calloc(1, sizeof *dev->type);
        if (!dev->type) {
            LOGMEM;
            goto error;
        }
        dev->type->der = (struct lys_tpdf *)typ;
        typ->type = dev->type;
        break;
    default:
        goto error;
        break;
    }
    typ->name = lydict_insert_zc(module->ctx, value);
    return typ;

error:
    free(value);
    free(typ);
    return NULL;
}

void *
yang_read_length(struct lys_module *module, struct yang_type *typ, char *value)
{
    struct lys_restr **length;

    if (typ->base == 0 || typ->base == LY_TYPE_STRING) {
        length = &typ->type->info.str.length;
        typ->base = LY_TYPE_STRING;
    } else {
        LOGVAL(LYE_SPEC, LY_VLOG_NONE, NULL, "Unexpected length statement.");
        goto error;
    }

    if (*length) {
        LOGVAL(LYE_TOOMANY, LY_VLOG_NONE, NULL, "length", "type");
        goto error;
    }
    *length = calloc(1, sizeof **length);
    if (!*length) {
        LOGMEM;
        goto error;
    }
    (*length)->expr = lydict_insert_zc(module->ctx, value);
    return *length;

error:
    free(value);
    return NULL;

}

int
yang_read_pattern(struct lys_module *module, struct lys_restr *pattern, char *value, char modifier)
{
    char *buf;
    size_t len;

    if (lyp_check_pattern(value, NULL)) {
        free(value);
        return EXIT_FAILURE;
    }

    len = strlen(value);
    buf = malloc((len + 2) * sizeof *buf); /* modifier byte + value + terminating NULL byte */

    if (!buf) {
        LOGMEM;
        free(value);
        return EXIT_FAILURE;
    }

    buf[0] = modifier;
    strcpy(&buf[1], value);
    free(value);

    pattern->expr = lydict_insert_zc(module->ctx, buf);
    return EXIT_SUCCESS;
}

void *
yang_read_range(struct  lys_module *module, struct yang_type *typ, char *value)
{
    if (typ->base != 0 && typ->base != LY_TYPE_DEC64) {
        LOGVAL(LYE_SPEC, LY_VLOG_NONE, NULL, "Unexpected range statement.");
        goto error;
    }
    typ->base = LY_TYPE_DEC64;
    if (typ->type->info.dec64.range) {
        LOGVAL(LYE_TOOMANY, LY_VLOG_NONE, NULL, "range", "type");
        goto error;
    }
    typ->type->info.dec64.range = calloc(1, sizeof *typ->type->info.dec64.range);
    if (!typ->type->info.dec64.range) {
        LOGMEM;
        goto error;
    }
    typ->type->info.dec64.range->expr = lydict_insert_zc(module->ctx, value);
    return typ->type->info.dec64.range;

error:
    free(value);
    return NULL;
}

int
yang_read_fraction(struct yang_type *typ, uint32_t value)
{
    if (typ->base == 0 || typ->base == LY_TYPE_DEC64) {
        typ->base = LY_TYPE_DEC64;
    } else {
        LOGVAL(LYE_SPEC, LY_VLOG_NONE, NULL, "Unexpected fraction-digits statement.");
        goto error;
    }
    if (typ->type->info.dec64.dig) {
        LOGVAL(LYE_TOOMANY, LY_VLOG_NONE, NULL, "fraction-digits", "type");
        goto error;
    }
    /* range check */
    if (value < 1 || value > 18) {
        LOGVAL(LYE_SPEC, LY_VLOG_NONE, NULL, "Invalid value \"%d\" of \"%s\".", value, "fraction-digits");
        goto error;
    }
    typ->type->info.dec64.dig = value;
    return EXIT_SUCCESS;

error:
    return EXIT_FAILURE;
}

int
yang_read_enum(struct lys_module *module, struct yang_type *typ, struct lys_type_enum *enm, char *value)
{
    int i, j;

    typ->base = LY_TYPE_ENUM;
    if (!value[0]) {
        LOGVAL(LYE_INARG, LY_VLOG_NONE, NULL, value, "enum name");
        LOGVAL(LYE_SPEC, LY_VLOG_NONE, NULL, "Enum name must not be empty.");
        free(value);
        goto error;
    }

    enm->name = lydict_insert_zc(module->ctx, value);

    /* the assigned name MUST NOT have any leading or trailing whitespace characters */
    if (isspace(enm->name[0]) || isspace(enm->name[strlen(enm->name) - 1])) {
        LOGVAL(LYE_ENUM_WS, LY_VLOG_NONE, NULL, enm->name);
        goto error;
    }

    j = typ->type->info.enums.count - 1;
    /* check the name uniqueness */
    for (i = 0; i < j; i++) {
        if (!strcmp(typ->type->info.enums.enm[i].name, typ->type->info.enums.enm[j].name)) {
            LOGVAL(LYE_ENUM_DUPNAME, LY_VLOG_NONE, NULL, typ->type->info.enums.enm[i].name);
            goto error;
        }
    }

    return EXIT_SUCCESS;

error:
    return EXIT_FAILURE;
}

int
yang_check_enum(struct yang_type *typ, struct lys_type_enum *enm, int64_t *value, int assign)
{
    int i, j;

    if (!assign) {
        /* assign value automatically */
        if (*value > INT32_MAX) {
            LOGVAL(LYE_INARG, LY_VLOG_NONE, NULL, "2147483648", "enum/value");
            goto error;
        }
        enm->value = *value;
        enm->flags |= LYS_AUTOASSIGNED;
        (*value)++;
    } else if (typ->type->info.enums.enm == enm) {
        /* change value, which is assigned automatically, if first enum has value. */
        *value = typ->type->info.enums.enm[0].value;
        (*value)++;
    }

    /* check that the value is unique */
    j = typ->type->info.enums.count-1;
    for (i = 0; i < j; i++) {
        if (typ->type->info.enums.enm[i].value == typ->type->info.enums.enm[j].value) {
            LOGVAL(LYE_ENUM_DUPVAL, LY_VLOG_NONE, NULL,
                   typ->type->info.enums.enm[j].value, typ->type->info.enums.enm[j].name,
                   typ->type->info.enums.enm[i].name);
            goto error;
        }
    }

    return EXIT_SUCCESS;

error:
    return EXIT_FAILURE;
}

int
yang_read_bit(struct lys_module *module, struct yang_type *typ, struct lys_type_bit *bit, char *value)
{
    int i, j;

    typ->base = LY_TYPE_BITS;
    bit->name = lydict_insert_zc(module->ctx, value);
    if (lyp_check_identifier(bit->name, LY_IDENT_SIMPLE, NULL, NULL)) {
        free(value);
        goto error;
    }

    j = typ->type->info.bits.count - 1;
    /* check the name uniqueness */
    for (i = 0; i < j; i++) {
        if (!strcmp(typ->type->info.bits.bit[i].name, bit->name)) {
            LOGVAL(LYE_BITS_DUPNAME, LY_VLOG_NONE, NULL, bit->name);
            goto error;
        }
    }
    return EXIT_SUCCESS;

error:
    return EXIT_FAILURE;
}

int
yang_check_bit(struct yang_type *typ, struct lys_type_bit *bit, int64_t *value, int assign)
{
    int i,j;

    if (!assign) {
        /* assign value automatically */
        if (*value > UINT32_MAX) {
            LOGVAL(LYE_INARG, LY_VLOG_NONE, NULL, "4294967295", "bit/position");
            goto error;
        }
        bit->pos = (uint32_t)*value;
        bit->flags |= LYS_AUTOASSIGNED;
        (*value)++;
    }

    j = typ->type->info.bits.count - 1;
    /* check that the value is unique */
    for (i = 0; i < j; i++) {
        if (typ->type->info.bits.bit[i].pos == bit->pos) {
            LOGVAL(LYE_BITS_DUPVAL, LY_VLOG_NONE, NULL, bit->pos, bit->name, typ->type->info.bits.bit[i].name);
            goto error;
        }
    }

    return EXIT_SUCCESS;

error:
    return EXIT_FAILURE;
}

int
yang_read_augment(struct lys_module *module, struct lys_node *parent, struct lys_node_augment *aug, char *value)
{
    aug->nodetype = LYS_AUGMENT;
    aug->target_name = transform_schema2json(module, value);
    free(value);
    if (!aug->target_name) {
        return EXIT_FAILURE;
    }
    aug->parent = parent;
    aug->module = module;
    return EXIT_SUCCESS;
}

int
yang_read_deviate_unsupported(struct lys_deviation *dev)
{
    if (dev->deviate_size) {
        LOGVAL(LYE_SPEC, LY_VLOG_NONE, NULL, "\"not-supported\" deviation cannot be combined with any other deviation.");
        return EXIT_FAILURE;
    }
    dev->deviate = calloc(1, sizeof *dev->deviate);
    dev->deviate[dev->deviate_size].mod = LY_DEVIATE_NO;
    dev->deviate_size = 1;
    return EXIT_SUCCESS;
}

void *
yang_read_deviate(struct lys_deviation *dev, LYS_DEVIATE_TYPE mod)
{
    struct lys_deviate *deviate;

    if (dev->deviate && dev->deviate[0].mod == LY_DEVIATE_NO) {
        LOGVAL(LYE_INSTMT, LY_VLOG_NONE, NULL, "not-supported");
        LOGVAL(LYE_SPEC, LY_VLOG_NONE, NULL, "\"not-supported\" deviation cannot be combined with any other deviation.");
        return NULL;
    }
    if (!(dev->deviate_size % LY_YANG_ARRAY_SIZE)) {
        deviate = realloc(dev->deviate, (LY_YANG_ARRAY_SIZE + dev->deviate_size) * sizeof *deviate);
        if (!deviate) {
            LOGMEM;
            return NULL;
        }
        memset(deviate + dev->deviate_size, 0, LY_YANG_ARRAY_SIZE * sizeof *deviate);
        dev->deviate = deviate;
    }
    dev->deviate[dev->deviate_size].mod = mod;
    return &dev->deviate[dev->deviate_size++];
}

int
yang_read_deviate_units(struct ly_ctx *ctx, struct lys_deviate *deviate, struct lys_node *dev_target)
{
    const char **stritem;

    /* check target node type */
    if (dev_target->nodetype == LYS_LEAFLIST) {
        stritem = &((struct lys_node_leaflist *)dev_target)->units;
    } else if (dev_target->nodetype == LYS_LEAF) {
        stritem = &((struct lys_node_leaf *)dev_target)->units;
    } else {
        LOGVAL(LYE_INSTMT, LY_VLOG_NONE, NULL, "units");
        LOGVAL(LYE_SPEC, LY_VLOG_NONE, NULL, "Target node does not allow \"units\" property.");
        goto error;
    }

    if (deviate->mod == LY_DEVIATE_DEL) {
        /* check values */
        if (!ly_strequal(*stritem, deviate->units, 1)) {
            LOGVAL(LYE_INARG, LY_VLOG_NONE, NULL, deviate->units, "units");
            LOGVAL(LYE_SPEC, LY_VLOG_NONE, NULL, "Value differs from the target being deleted.");
            goto error;
        }
        /* remove current units value of the target */
        lydict_remove(ctx, *stritem);
    } else {
        if (deviate->mod == LY_DEVIATE_ADD) {
            /* check that there is no current value */
            if (*stritem) {
                LOGVAL(LYE_INSTMT, LY_VLOG_NONE, NULL, "units");
                LOGVAL(LYE_SPEC, LY_VLOG_NONE, NULL, "Adding property that already exists.");
                goto error;
            }
        } else { /* replace */
            if (!*stritem) {
                LOGVAL(LYE_INSTMT, LY_VLOG_NONE, NULL, "units");
                LOGVAL(LYE_SPEC, LY_VLOG_NONE, NULL, "Replacing a property that does not exist.");
                goto error;
            }
        }
        /* remove current units value of the target ... */
        lydict_remove(ctx, *stritem);

        /* ... and replace it with the value specified in deviation */
        *stritem = lydict_insert(ctx, deviate->units, 0);
    }

    return EXIT_SUCCESS;

error:
    return EXIT_FAILURE;
}

int
yang_read_deviate_unique(struct lys_deviate *deviate, struct lys_node *dev_target)
{
    struct lys_node_list *list;
    struct lys_unique *unique;

    /* check target node type */
    if (dev_target->nodetype != LYS_LIST) {
        LOGVAL(LYE_INSTMT, LY_VLOG_NONE, NULL, "unique");
        LOGVAL(LYE_SPEC, LY_VLOG_NONE, NULL, "Target node does not allow \"unique\" property.");
        goto error;
    }

    list = (struct lys_node_list *)dev_target;
    if (deviate->mod == LY_DEVIATE_ADD) {
        /* reallocate the unique array of the target */
        unique = ly_realloc(list->unique, (deviate->unique_size + list->unique_size) * sizeof *unique);
        if (!unique) {
            LOGMEM;
            goto error;
        }
        list->unique = unique;
        memset(unique + list->unique_size, 0, deviate->unique_size * sizeof *unique);
    }

    return EXIT_SUCCESS;

error:
    return EXIT_FAILURE;
}

int
yang_fill_deviate_default(struct ly_ctx *ctx, struct lys_deviate *deviate, struct lys_node *dev_target,
                          struct ly_set *dflt_check, const char *value)
{
    struct lys_node *node;
    struct lys_node_choice *choice;
    struct lys_node_leaf *leaf;
    struct lys_node_leaflist *llist;
    int rc, i;
    unsigned int u;

    u = strlen(value);
    if (dev_target->nodetype == LYS_CHOICE) {
        choice = (struct lys_node_choice *)dev_target;
        rc = resolve_choice_default_schema_nodeid(value, choice->child, (const struct lys_node **)&node);
        if (rc || !node) {
            LOGVAL(LYE_INARG, LY_VLOG_NONE, NULL, value, "default");
            goto error;
        }
        if (deviate->mod == LY_DEVIATE_DEL) {
            if (!choice->dflt || (choice->dflt != node)) {
                LOGVAL(LYE_INARG, LY_VLOG_NONE, NULL, value, "default");
                LOGVAL(LYE_SPEC, LY_VLOG_NONE, NULL, "Value differs from the target being deleted.");
                goto error;
            }
        } else { /* add or replace */
            choice->dflt = node;
            if (!choice->dflt) {
                /* default branch not found */
                LOGVAL(LYE_INARG, LY_VLOG_NONE, NULL, value, "default");
                goto error;
            }
        }
    } else if (dev_target->nodetype == LYS_LEAF) {
        leaf = (struct lys_node_leaf *)dev_target;
        if (deviate->mod == LY_DEVIATE_DEL) {
            if (!leaf->dflt || !ly_strequal(leaf->dflt, value, 1)) {
                LOGVAL(LYE_INARG, LY_VLOG_NONE, NULL, value, "default");
                LOGVAL(LYE_SPEC, LY_VLOG_NONE, NULL, "Value differs from the target being deleted.");
                goto error;
            }
            /* remove value */
            lydict_remove(ctx, leaf->dflt);
            leaf->dflt = NULL;
            leaf->flags &= ~LYS_DFLTJSON;
        } else { /* add (already checked) and replace */
            /* remove value */
            lydict_remove(ctx, leaf->dflt);
            leaf->flags &= ~LYS_DFLTJSON;

            /* set new value */
            leaf->dflt = lydict_insert(ctx, value, u);

            /* remember to check it later (it may not fit now, but the type can be deviated too) */
            ly_set_add(dflt_check, dev_target, 0);
        }
    } else { /* LYS_LEAFLIST */
        llist = (struct lys_node_leaflist *)dev_target;
        if (deviate->mod == LY_DEVIATE_DEL) {
            /* find and remove the value in target list */
            for (i = 0; i < llist->dflt_size; i++) {
                if (llist->dflt[i] && ly_strequal(llist->dflt[i], value, 1)) {
                    /* match, remove the value */
                    lydict_remove(llist->module->ctx, llist->dflt[i]);
                    llist->dflt[i] = NULL;
                    break;
                }
            }
            if (i == llist->dflt_size) {
                LOGVAL(LYE_INARG, LY_VLOG_NONE, NULL, value, "default");
                LOGVAL(LYE_SPEC, LY_VLOG_NONE, NULL, "The default value to delete not found in the target node.");
                goto error;
            }
        } else {
            /* add or replace, anyway we place items into the deviate's list
               which propagates to the target */
            /* we just want to check that the value isn't already in the list */
            for (i = 0; i < llist->dflt_size; i++) {
                if (ly_strequal(llist->dflt[i], value, 1)) {
                    LOGVAL(LYE_INARG, LY_VLOG_NONE, NULL, value, "default");
                    LOGVAL(LYE_SPEC, LY_VLOG_NONE, NULL, "Duplicated default value \"%s\".", value);
                    goto error;
                }
            }
            /* store it in target node */
            llist->dflt[llist->dflt_size++] = lydict_insert(ctx, value, u);

            /* remember to check it later (it may not fit now, but the type can be deviated too) */
            ly_set_add(dflt_check, dev_target, 0);
            llist->flags &= ~LYS_DFLTJSON;
        }
    }

    return EXIT_SUCCESS;
error:
    return EXIT_FAILURE;
}

int
yang_read_deviate_default(struct lys_module *module, struct lys_deviate *deviate,
                          struct lys_node *dev_target, struct ly_set * dflt_check)
{
    int i;
    struct lys_node_leaflist *llist;
    const char **dflt;

    /* check target node type */
    if (module->version < 2 && dev_target->nodetype == LYS_LEAFLIST) {
        LOGVAL(LYE_INSTMT, LY_VLOG_NONE, NULL, "default");
        LOGVAL(LYE_SPEC, LY_VLOG_NONE, NULL, "Target node does not allow \"default\" property.");
        goto error;
    } else if (deviate->dflt_size > 1 && dev_target->nodetype != LYS_LEAFLIST) { /* from YANG 1.1 */
        LOGVAL(LYE_INSTMT, LY_VLOG_NONE, NULL, "default");
        LOGVAL(LYE_SPEC, LY_VLOG_NONE, NULL, "Target node does not allow multiple \"default\" properties.");
        goto error;
    } else if (!(dev_target->nodetype & (LYS_LEAF | LYS_LEAFLIST | LYS_CHOICE))) {
        LOGVAL(LYE_INSTMT, LY_VLOG_NONE, NULL, "default");
        LOGVAL(LYE_SPEC, LY_VLOG_NONE, NULL, "Target node does not allow \"default\" property.");
        goto error;
    }

    if (deviate->mod == LY_DEVIATE_ADD) {
        /* check that there is no current value */
        if ((dev_target->nodetype == LYS_LEAF && ((struct lys_node_leaf *)dev_target)->dflt) ||
                (dev_target->nodetype == LYS_CHOICE && ((struct lys_node_choice *)dev_target)->dflt)) {
            LOGVAL(LYE_INSTMT, LY_VLOG_NONE, NULL, "default");
            LOGVAL(LYE_SPEC, LY_VLOG_NONE, NULL, "Adding property that already exists.");
            goto error;
        }

        /* check collision with mandatory/min-elements */
        if ((dev_target->flags & LYS_MAND_TRUE) ||
                (dev_target->nodetype == LYS_LEAFLIST && ((struct lys_node_leaflist *)dev_target)->min)) {
            LOGVAL(LYE_INCHILDSTMT, LY_VLOG_NONE, NULL, "default", "deviation");
            LOGVAL(LYE_SPEC, LY_VLOG_NONE, NULL,
                   "Adding the \"default\" statement is forbidden on %s statement.",
                   (dev_target->flags & LYS_MAND_TRUE) ? "nodes with the \"mandatory\"" : "leaflists with non-zero \"min-elements\"");
            goto error;
        }
    } else if (deviate->mod == LY_DEVIATE_RPL) {
        /* check that there was a value before */
        if (((dev_target->nodetype & (LYS_LEAF | LYS_LEAFLIST)) && !((struct lys_node_leaf *)dev_target)->dflt) ||
                (dev_target->nodetype == LYS_CHOICE && !((struct lys_node_choice *)dev_target)->dflt)) {
            LOGVAL(LYE_INSTMT, LY_VLOG_NONE, NULL, "default");
            LOGVAL(LYE_SPEC, LY_VLOG_NONE, NULL, "Replacing a property that does not exist.");
            goto error;
        }
    }

    if (dev_target->nodetype == LYS_LEAFLIST) {
        /* reallocate default list in the target */
        llist = (struct lys_node_leaflist *)dev_target;
        if (deviate->mod == LY_DEVIATE_ADD) {
            /* reallocate (enlarge) the unique array of the target */
            dflt = realloc(llist->dflt, (deviate->dflt_size + llist->dflt_size) * sizeof *dflt);
            if (!dflt) {
                LOGMEM;
                goto error;
            }
            llist->dflt = dflt;
        } else if (deviate->mod == LY_DEVIATE_RPL) {
            /* reallocate (replace) the unique array of the target */
            for (i = 0; i < llist->dflt_size; i++) {
                lydict_remove(llist->module->ctx, llist->dflt[i]);
            }
            dflt = realloc(llist->dflt, deviate->dflt_size * sizeof *dflt);
            if (!dflt) {
                LOGMEM;
                goto error;
            }
            llist->dflt = dflt;
            llist->dflt_size = 0;
        }
    }

    for (i = 0; i < deviate->dflt_size; ++i) {
        if (yang_fill_deviate_default(module->ctx, deviate, dev_target, dflt_check, deviate->dflt[i])) {
            goto error;
        }
    }

    return EXIT_SUCCESS;

error:
    return EXIT_FAILURE;
}

int
yang_check_deviate_mandatory(struct lys_deviate *deviate, struct lys_node *dev_target)
{
    struct lys_node *parent;

    /* check target node type */
    if (!(dev_target->nodetype & (LYS_LEAF | LYS_CHOICE | LYS_ANYDATA))) {
        LOGVAL(LYE_INSTMT, LY_VLOG_NONE, NULL, "mandatory");
        LOGVAL(LYE_SPEC, LY_VLOG_NONE, NULL, "Target node does not allow \"mandatory\" property.");
        goto error;
    }

    if (deviate->mod == LY_DEVIATE_ADD) {
        /* check that there is no current value */
        if (dev_target->flags & LYS_MAND_MASK) {
            LOGVAL(LYE_INSTMT, LY_VLOG_NONE, NULL, "mandatory");
            LOGVAL(LYE_SPEC, LY_VLOG_NONE, NULL, "Adding property that already exists.");
            goto error;
        } else {
            if (dev_target->nodetype == LYS_LEAF && ((struct lys_node_leaf *)dev_target)->dflt) {
                /* RFC 6020, 7.6.4 - default statement must not with mandatory true */
                LOGVAL(LYE_INCHILDSTMT, LY_VLOG_NONE, NULL, "mandatory", "leaf");
                LOGVAL(LYE_SPEC, LY_VLOG_NONE, NULL, "The \"mandatory\" statement is forbidden on leaf with \"default\".");
                goto error;
            } else if (dev_target->nodetype == LYS_CHOICE && ((struct lys_node_choice *)dev_target)->dflt) {
                LOGVAL(LYE_INCHILDSTMT, LY_VLOG_NONE, NULL, "mandatory", "choice");
                LOGVAL(LYE_SPEC, LY_VLOG_NONE, NULL, "The \"mandatory\" statement is forbidden on choices with \"default\".");
                goto error;
            }
        }
    } else { /* replace */
        if (!(dev_target->flags & LYS_MAND_MASK)) {
            LOGVAL(LYE_INSTMT, LY_VLOG_NONE, NULL, "mandatory");
            LOGVAL(LYE_SPEC, LY_VLOG_NONE, NULL, "Replacing a property that does not exist.");
            goto error;
        }
    }

    /* remove current mandatory value of the target ... */
    dev_target->flags &= ~LYS_MAND_MASK;

    /* ... and replace it with the value specified in deviation */
    dev_target->flags |= deviate->flags & LYS_MAND_MASK;

    /* check for mandatory node in default case, first find the closest parent choice to the changed node */
    for (parent = dev_target->parent;
         parent && !(parent->nodetype & (LYS_CHOICE | LYS_GROUPING | LYS_ACTION));
         parent = parent->parent) {
        if (parent->nodetype == LYS_CONTAINER && ((struct lys_node_container *)parent)->presence) {
            /* stop also on presence containers */
            break;
        }
    }
    /* and if it is a choice with the default case, check it for presence of a mandatory node in it */
    if (parent && parent->nodetype == LYS_CHOICE && ((struct lys_node_choice *)parent)->dflt) {
        if (lyp_check_mandatory_choice(parent)) {
            goto error;
        }
    }

    return EXIT_SUCCESS;

error:
    return EXIT_FAILURE;
}

int
yang_read_deviate_minmax(struct lys_deviate *deviate, struct lys_node *dev_target, uint32_t value, int type)
{
    uint32_t *ui32val, *min, *max;

    /* check target node type */
    if (dev_target->nodetype == LYS_LEAFLIST) {
        max = &((struct lys_node_leaflist *)dev_target)->max;
        min = &((struct lys_node_leaflist *)dev_target)->min;
    } else if (dev_target->nodetype == LYS_LIST) {
        max = &((struct lys_node_list *)dev_target)->max;
        min = &((struct lys_node_list *)dev_target)->min;
    } else {
        LOGVAL(LYE_INSTMT, LY_VLOG_NONE, NULL, (type) ? "max-elements" : "min-elements");
        LOGVAL(LYE_SPEC, LY_VLOG_NONE, NULL, "Target node does not allow \"%s\" property.", (type) ? "max-elements" : "min-elements");
        goto error;
    }

    ui32val = (type) ? max : min;
    if (deviate->mod == LY_DEVIATE_ADD) {
        /* check that there is no current value */
        if (*ui32val) {
            LOGVAL(LYE_INSTMT, LY_VLOG_NONE, NULL, (type) ? "max-elements" : "min-elements");
            LOGVAL(LYE_SPEC, LY_VLOG_NONE, NULL, "Adding property that already exists.");
            goto error;
        }
    } else if (deviate->mod == LY_DEVIATE_RPL) {
        /* unfortunately, there is no way to check reliably that there
         * was a value before, it could have been the default */
    }

    /* add (already checked) and replace */
    /* set new value specified in deviation */
    *ui32val = value;

    /* check min-elements is smaller than max-elements */
    if (*max && *min > *max) {
        if (type) {
            LOGVAL(LYE_SPEC, LY_VLOG_NONE, NULL, "Invalid value \"%d\" of \"max-elements\".", value);
            LOGVAL(LYE_SPEC, LY_VLOG_NONE, NULL, "\"max-elements\" is smaller than \"min-elements\".");
        } else {
            LOGVAL(LYE_SPEC, LY_VLOG_NONE, NULL, "Invalid value \"%d\" of \"min-elements\".", value);
            LOGVAL(LYE_SPEC, LY_VLOG_NONE, NULL, "\"min-elements\" is bigger than \"max-elements\".");
        }
        goto error;
    }

    return EXIT_SUCCESS;

error:
    return EXIT_FAILURE;
}

int
yang_check_deviate_must(struct lys_module *module, struct unres_schema *unres,
                        struct lys_deviate *deviate, struct lys_node *dev_target)
{
    int i, j, erase_must = 1;
    struct lys_restr **trg_must, *must;
    uint8_t *trg_must_size;

    /* check target node type */
    switch (dev_target->nodetype) {
        case LYS_LEAF:
            trg_must = &((struct lys_node_leaf *)dev_target)->must;
            trg_must_size = &((struct lys_node_leaf *)dev_target)->must_size;
            break;
        case LYS_CONTAINER:
            trg_must = &((struct lys_node_container *)dev_target)->must;
            trg_must_size = &((struct lys_node_container *)dev_target)->must_size;
            break;
        case LYS_LEAFLIST:
            trg_must = &((struct lys_node_leaflist *)dev_target)->must;
            trg_must_size = &((struct lys_node_leaflist *)dev_target)->must_size;
            break;
        case LYS_LIST:
            trg_must = &((struct lys_node_list *)dev_target)->must;
            trg_must_size = &((struct lys_node_list *)dev_target)->must_size;
            break;
        case LYS_ANYXML:
        case LYS_ANYDATA:
            trg_must = &((struct lys_node_anydata *)dev_target)->must;
            trg_must_size = &((struct lys_node_anydata *)dev_target)->must_size;
            break;
        default:
            LOGVAL(LYE_INSTMT, LY_VLOG_NONE, NULL, "must");
            LOGVAL(LYE_SPEC, LY_VLOG_NONE, NULL, "Target node does not allow \"must\" property.");
            goto error;
    }

    /* flag will be checked again, clear it for now */
    dev_target->flags &= ~LYS_XPATH_DEP;

    if (deviate->mod == LY_DEVIATE_ADD) {
        /* reallocate the must array of the target */
        must = ly_realloc(*trg_must, (deviate->must_size + *trg_must_size) * sizeof *must);
        if (!must) {
            LOGMEM;
            goto error;
        }
        *trg_must = must;
        memcpy(&(*trg_must)[*trg_must_size], deviate->must, deviate->must_size * sizeof *must);
        free(deviate->must);
        deviate->must = &must[*trg_must_size];
        *trg_must_size = *trg_must_size + deviate->must_size;
        erase_must = 0;
    } else if (deviate->mod == LY_DEVIATE_DEL) {
        /* find must to delete, we are ok with just matching conditions */
        for (j = 0; j < deviate->must_size; ++j) {
            for (i = 0; i < *trg_must_size; i++) {
                if (ly_strequal(deviate->must[j].expr, (*trg_must)[i].expr, 1)) {
                    /* we have a match, free the must structure ... */
                    lys_restr_free(module->ctx, &((*trg_must)[i]));
                    /* ... and maintain the array */
                    (*trg_must_size)--;
                    if (i != *trg_must_size) {
                        memcpy(&(*trg_must)[i], &(*trg_must)[*trg_must_size], sizeof *must);
                    }
                    if (!(*trg_must_size)) {
                        free(*trg_must);
                        *trg_must = NULL;
                    } else {
                        memset(&(*trg_must)[*trg_must_size], 0, sizeof *must);
                    }

                    i = -1; /* set match flag */
                    break;
                }
            }
            if (i != -1) {
                /* no match found */
                LOGVAL(LYE_INARG, LY_VLOG_NONE, NULL, deviate->must[j].expr, "must");
                LOGVAL(LYE_SPEC, LY_VLOG_NONE, NULL, "Value does not match any must from the target.");
                goto error;
            }
        }
    }

    /* check XPath dependencies */
    if (*trg_must_size && unres_schema_add_node(module, unres, dev_target, UNRES_XPATH, NULL)) {
        goto error;
    }

    return EXIT_SUCCESS;
error:
    if (deviate->mod == LY_DEVIATE_ADD && erase_must) {
        for (i = 0; i < deviate->must_size; ++i) {
            lys_restr_free(module->ctx, &deviate->must[i]);
        }
        free(deviate->must);
    }
    return EXIT_FAILURE;
}

int
yang_deviate_delete_unique(struct lys_module *module, struct lys_deviate *deviate,
                           struct lys_node_list *list, int index, char * value)
{
    int i, j;

    /* find unique structures to delete */
    for (i = 0; i < list->unique_size; i++) {
        if (list->unique[i].expr_size != deviate->unique[index].expr_size) {
            continue;
        }

        for (j = 0; j < deviate->unique[index].expr_size; j++) {
            if (!ly_strequal(list->unique[i].expr[j], deviate->unique[index].expr[j], 1)) {
                break;
            }
        }

        if (j == deviate->unique[index].expr_size) {
            /* we have a match, free the unique structure ... */
            for (j = 0; j < list->unique[i].expr_size; j++) {
                lydict_remove(module->ctx, list->unique[i].expr[j]);
            }
            free(list->unique[i].expr);
            /* ... and maintain the array */
            list->unique_size--;
            if (i != list->unique_size) {
                list->unique[i].expr_size = list->unique[list->unique_size].expr_size;
                list->unique[i].expr = list->unique[list->unique_size].expr;
            }

            if (!list->unique_size) {
                free(list->unique);
                list->unique = NULL;
            } else {
                list->unique[list->unique_size].expr_size = 0;
                list->unique[list->unique_size].expr = NULL;
            }

            i = -1; /* set match flag */
            break;
        }
    }

    if (i != -1) {
        /* no match found */
        LOGVAL(LYE_INARG, LY_VLOG_NONE, NULL, value, "unique");
        LOGVAL(LYE_SPEC, LY_VLOG_NONE, NULL, "Value differs from the target being deleted.");
        return EXIT_FAILURE;
    }

    return EXIT_SUCCESS;
}

int yang_check_deviate_unique(struct lys_module *module, struct lys_deviate *deviate, struct lys_node *dev_target)
{
    struct lys_node_list *list;
    char *str;
    uint i;
    struct lys_unique *last_unique;

    if (yang_read_deviate_unique(deviate, dev_target)) {
        goto error;
    }
    list = (struct lys_node_list *)dev_target;
    last_unique = &list->unique[list->unique_size];
    for (i = 0; i < deviate->unique_size; ++i) {
        str = (char *) deviate->unique[i].expr;
        if (deviate->mod == LY_DEVIATE_ADD) {
            if (yang_fill_unique(module, list, &list->unique[list->unique_size], str, NULL)) {
                free(str);
                goto error;
            }
            list->unique_size++;
        } else if (deviate->mod == LY_DEVIATE_DEL) {
            if (yang_fill_unique(module, list, &deviate->unique[i], str, NULL)) {
                free(str);
                goto error;
            }
            if (yang_deviate_delete_unique(module, deviate, list, i, str)) {
                free(str);
                goto error;
            }
        }
        free(str);
    }
    if (deviate->mod == LY_DEVIATE_ADD) {
        free(deviate->unique);
        deviate->unique = last_unique;
    }


    return EXIT_SUCCESS;
error:
    if (deviate->mod == LY_DEVIATE_ADD) {
        for (i = i + 1; i < deviate->unique_size; ++i) {
            free(deviate->unique[i].expr);
        }
        free(deviate->unique);
        deviate->unique = last_unique;

    }
    return EXIT_FAILURE;
}

static int
yang_fill_include(struct lys_module *trg, char *value, struct lys_include *inc,
                  struct unres_schema *unres)
{
    const char *str;
    int rc;
    int ret = 0;

    str = lydict_insert_zc(trg->ctx, value);
    rc = lyp_check_include(trg, str, inc, unres);
    if (!rc) {
        /* success, copy the filled data into the final array */
        memcpy(&trg->inc[trg->inc_size], inc, sizeof *inc);
        if (yang_check_ext_instance(trg, &trg->inc[trg->inc_size].ext, trg->inc[trg->inc_size].ext_size,
                                    &trg->inc[trg->inc_size], unres)) {
            ret = -1;
        }
        trg->inc_size++;
    } else if (rc == -1) {
        lys_extension_instances_free(trg->ctx, inc->ext, inc->ext_size);
        ret = -1;
    }

    lydict_remove(trg->ctx, str);
    return ret;
}

struct lys_ext_instance *
yang_ext_instance(void *node, enum yytokentype type)
{
    struct lys_ext_instance ***ext, **tmp, *instance = NULL;
    LYEXT_PAR parent_type;
    uint8_t *size;

    switch (type) {
    case MODULE_KEYWORD:
    case SUBMODULE_KEYWORD:
    case BELONGS_TO_KEYWORD:
        ext = &((struct lys_module *)node)->ext;
        size = &((struct lys_module *)node)->ext_size;
        parent_type = LYEXT_PAR_MODULE;
        break;
    case IMPORT_KEYWORD:
        ext = &((struct lys_import *)node)->ext;
        size = &((struct lys_import *)node)->ext_size;
        parent_type = LYEXT_PAR_IMPORT;
        break;
    case INCLUDE_KEYWORD:
        ext = &((struct lys_include *)node)->ext;
        size = &((struct lys_include *)node)->ext_size;
        parent_type = LYEXT_PAR_INCLUDE;
        break;
    case REVISION_KEYWORD:
        ext = &((struct lys_revision *)node)->ext;
        size = &((struct lys_revision *)node)->ext_size;
        parent_type = LYEXT_PAR_REVISION;
        break;
    case GROUPING_KEYWORD:
    case CONTAINER_KEYWORD:
    case LEAF_KEYWORD:
    case LEAF_LIST_KEYWORD:
    case LIST_KEYWORD:
    case CHOICE_KEYWORD:
    case CASE_KEYWORD:
    case ANYXML_KEYWORD:
    case ANYDATA_KEYWORD:
    case USES_KEYWORD:
    case AUGMENT_KEYWORD:
    case ACTION_KEYWORD:
    case RPC_KEYWORD:
    case INPUT_KEYWORD:
    case OUTPUT_KEYWORD:
    case NOTIFICATION_KEYWORD:
        ext = &((struct lys_node *)node)->ext;
        size = &((struct lys_node *)node)->ext_size;
        parent_type = LYEXT_PAR_NODE;
        break;
    case ARGUMENT_KEYWORD:
    case EXTENSION_KEYWORD:
        ext = &((struct lys_ext *)node)->ext;
        size = &((struct lys_ext *)node)->ext_size;
        parent_type = LYEXT_PAR_EXT;
        break;
    case FEATURE_KEYWORD:
        ext = &((struct lys_feature *)node)->ext;
        size = &((struct lys_feature *)node)->ext_size;
        parent_type = LYEXT_PAR_FEATURE;
        break;
    case IDENTITY_KEYWORD:
        ext = &((struct lys_ident *)node)->ext;
        size = &((struct lys_ident *)node)->ext_size;
        parent_type = LYEXT_PAR_IDENT;
        break;
    case IF_FEATURE_KEYWORD:
        ext = &((struct lys_iffeature *)node)->ext;
        size = &((struct lys_iffeature *)node)->ext_size;
        parent_type = LYEXT_PAR_IFFEATURE;
        break;
    case TYPEDEF_KEYWORD:
        ext = &((struct lys_tpdf *)node)->ext;
        size = &((struct lys_tpdf *)node)->ext_size;
        parent_type = LYEXT_PAR_TPDF;
        break;
    case TYPE_KEYWORD:
        ext = &((struct yang_type *)node)->type->ext;
        size = &((struct yang_type *)node)->type->ext_size;
        parent_type = LYEXT_PAR_TYPE;
        break;
    case LENGTH_KEYWORD:
    case PATTERN_KEYWORD:
    case RANGE_KEYWORD:
    case MUST_KEYWORD:
        ext = &((struct lys_restr *)node)->ext;
        size = &((struct lys_restr *)node)->ext_size;
        parent_type = LYEXT_PAR_RESTR;
        break;
    case WHEN_KEYWORD:
        ext = &((struct lys_when *)node)->ext;
        size = &((struct lys_when *)node)->ext_size;
        parent_type = LYEXT_PAR_RESTR;
        break;
    case ENUM_KEYWORD:
        ext = &((struct lys_type_enum *)node)->ext;
        size = &((struct lys_type_enum *)node)->ext_size;
        parent_type = LYEXT_PAR_TYPE_ENUM;
        break;
    case BIT_KEYWORD:
        ext = &((struct lys_type_bit *)node)->ext;
        size = &((struct lys_type_bit *)node)->ext_size;
        parent_type = LYEXT_PAR_TYPE_BIT;
        break;
    case REFINE_KEYWORD:
        ext = &((struct lys_type_bit *)node)->ext;
        size = &((struct lys_type_bit *)node)->ext_size;
        parent_type = LYEXT_PAR_REFINE;
        break;
    default:
        LOGINT;
        return NULL;
    }

    instance = calloc(1, sizeof *instance);
    if (!instance) {
        goto error;
    }
    instance->parent_type = parent_type;
    tmp = realloc(*ext, (*size + 1) * sizeof *tmp);
    if (!tmp) {
        goto error;
    }
    tmp[*size] = instance;
    *ext = tmp;
    (*size)++;
    return instance;

error:
    LOGMEM;
    free(instance);
    return NULL;
}

void *
yang_read_ext(struct lys_module *module, void *actual, char *ext_name, char *ext_arg,
              enum yytokentype actual_type, enum yytokentype backup_type)
{
    struct lys_ext_instance *instance;

    if (backup_type != NODE) {
        instance = yang_ext_instance((actual) ? actual : module, backup_type);
        if (!instance) {
            return NULL;
        }
        switch (actual_type) {
        case YANG_VERSION_KEYWORD:
            instance->insubstmt = LYEXT_SUBSTMT_VERSION;
            break;
        case NAMESPACE_KEYWORD:
            instance->insubstmt = LYEXT_SUBSTMT_NAMESPACE;
            break;
        case PREFIX_KEYWORD:
            instance->insubstmt = LYEXT_SUBSTMT_PREFIX;
            break;
        case REVISION_DATE_KEYWORD:
            instance->insubstmt = LYEXT_SUBSTMT_REVISIONDATE;
            break;
        case DESCRIPTION_KEYWORD:
            instance->insubstmt = LYEXT_SUBSTMT_DESCRIPTION;
            break;
        case REFERENCE_KEYWORD:
            instance->insubstmt = LYEXT_SUBSTMT_REFERENCE;
            break;
        case CONTACT_KEYWORD:
            instance->insubstmt = LYEXT_SUBSTMT_CONTACT;
            break;
        case ORGANIZATION_KEYWORD:
            instance->insubstmt = LYEXT_SUBSTMT_ORGANIZATION;
            break;
        case YIN_ELEMENT_KEYWORD:
            instance->insubstmt = LYEXT_SUBSTMT_YINELEM;
            break;
        case STATUS_KEYWORD:
            instance->insubstmt = LYEXT_SUBSTMT_STATUS;
            break;
        case BASE_KEYWORD:
            instance->insubstmt = LYEXT_SUBSTMT_BASE;
            if (backup_type == IDENTITY_KEYWORD) {
                instance->insubstmt_index = ((struct lys_ident *)actual)->base_size;
            } else {
                /* base in type */
                instance->insubstmt_index = ((struct yang_type *)actual)->type->info.ident.count;
            }
            break;
        case DEFAULT_KEYWORD:
            instance->insubstmt = LYEXT_SUBSTMT_DEFAULT;
            if (backup_type == LEAF_LIST_KEYWORD) {
                instance->insubstmt_index = ((struct lys_node_leaflist *)actual)->dflt_size;
            } else if (backup_type == REFINE_KEYWORD) {
                instance->insubstmt_index = ((struct lys_refine *)actual)->dflt_size;
            }
            break;
        case UNITS_KEYWORD:
            instance->insubstmt = LYEXT_SUBSTMT_UNITS;
            break;
        case REQUIRE_INSTANCE_KEYWORD:
            instance->insubstmt = LYEXT_SUBSTMT_REQINSTANCE;
            break;
        case PATH_KEYWORD:
            instance->insubstmt = LYEXT_SUBSTMT_PATH;
            break;
        case ERROR_MESSAGE_KEYWORD:
            instance->insubstmt = LYEXT_SUBSTMT_ERRMSG;
            break;
        case ERROR_APP_TAG_KEYWORD:
            instance->insubstmt = LYEXT_SUBSTMT_ERRTAG;
            break;
        case MODIFIER_KEYWORD:
            instance->insubstmt = LYEXT_SUBSTMT_MODIFIER;
            break;
        case FRACTION_DIGITS_KEYWORD:
            instance->insubstmt = LYEXT_SUBSTMT_DIGITS;
            break;
        case VALUE_KEYWORD:
            instance->insubstmt = LYEXT_SUBSTMT_VALUE;
            break;
        case POSITION_KEYWORD:
            instance->insubstmt = LYEXT_SUBSTMT_POSITION;
            break;
        case PRESENCE_KEYWORD:
            instance->insubstmt = LYEXT_SUBSTMT_PRESENCE;
            break;
        case CONFIG_KEYWORD:
            instance->insubstmt = LYEXT_SUBSTMT_CONFIG;
            break;
        case MANDATORY_KEYWORD:
            instance->insubstmt = LYEXT_SUBSTMT_MANDATORY;
            break;
        case MIN_ELEMENTS_KEYWORD:
            instance->insubstmt = LYEXT_SUBSTMT_MIN;
            break;
        case MAX_ELEMENTS_KEYWORD:
            instance->insubstmt = LYEXT_SUBSTMT_MAX;
            break;
        case ORDERED_BY_KEYWORD:
            instance->insubstmt = LYEXT_SUBSTMT_ORDEREDBY;
            break;
        case KEY_KEYWORD:
            instance->insubstmt = LYEXT_SUBSTMT_KEY;
            break;
        case UNIQUE_KEYWORD:
            instance->insubstmt = LYEXT_SUBSTMT_UNIQUE;
            instance->insubstmt_index = ((struct lys_node_list *)actual)->unique_size;
            break;
        default:
            LOGINT;
            return NULL;
        }
    } else {
        instance = yang_ext_instance((actual) ? actual : module, actual_type);
        if (!instance) {
            return NULL;
        }
        instance->insubstmt = LYEXT_SUBSTMT_SELF;
        switch (actual_type) {
        case ARGUMENT_KEYWORD:
            instance->insubstmt = LYEXT_SUBSTMT_ARGUMENT;
            break;
        case BELONGS_TO_KEYWORD:
            instance->insubstmt = LYEXT_SUBSTMT_BELONGSTO;
            break;
        default:
            instance->insubstmt = LYEXT_SUBSTMT_SELF;
            break;
        }
    }
    instance->flags |= LYEXT_OPT_YANG;
    instance->def = (struct lys_ext *)ext_name;    /* hack for UNRES */
    instance->arg_value = lydict_insert_zc(module->ctx, ext_arg);
    return instance;
}

int
yang_use_extension(struct lys_module *module, struct lys_node *data_node, void *actual, char *value)
{
    char *prefix;
    char *identif;
    const char *ns = NULL;
    int i;

    /* check to the same pointer */
    if (data_node != actual) {
        return EXIT_SUCCESS;
    }

    prefix = strdup(value);
    if (!prefix) {
        LOGMEM;
        goto error;
    }
    /* find prefix anf identificator*/
    identif = strchr(prefix, ':');
    if (!identif) {
        LOGVAL(LYE_INSTMT, LY_VLOG_NONE, NULL, prefix);
        LOGVAL(LYE_SPEC, LY_VLOG_NONE, NULL, "The extension must have prefix.");
        goto error;
    }
    *identif = '\0';
    identif++;

    for(i = 0; i < module->imp_size; ++i) {
        if (!strcmp(module->imp[i].prefix, prefix)) {
            ns = module->imp[i].module->ns;
            break;
        }
    }
    if (!ns && !strcmp(module->prefix, prefix)) {
        ns = (module->type) ? ((struct lys_submodule *)module)->belongsto->ns : module->ns;
    }
    free(prefix);
    return EXIT_SUCCESS;

error:
    free(prefix);
    return EXIT_FAILURE;
}

int
store_flags(struct lys_node *node, uint8_t flags, int config_opt)
{
    struct lys_node *elem;

    node->flags |= (config_opt == CONFIG_IGNORE) ? flags & (~(LYS_CONFIG_MASK | LYS_CONFIG_SET)): flags;
    if (config_opt == CONFIG_INHERIT_ENABLE) {
        if (!(node->flags & LYS_CONFIG_MASK)) {
            /* get config flag from parent */
            if (node->parent) {
                node->flags |= node->parent->flags & LYS_CONFIG_MASK;
            } else {
                /* default config is true */
                node->flags |= LYS_CONFIG_W;
            }
        } else {
            /* do we even care about config flags? */
            for (elem = node; elem && !(elem->nodetype & (LYS_NOTIF | LYS_INPUT | LYS_OUTPUT | LYS_RPC)); elem = elem->parent);

            if (!elem && (node->flags & LYS_CONFIG_W) && node->parent && (node->parent->flags & LYS_CONFIG_R)) {
                LOGVAL(LYE_INARG, LY_VLOG_LYS, node, "true", "config");
                LOGVAL(LYE_SPEC, LY_VLOG_PREV, NULL, "State nodes cannot have configuration nodes as children.");
                return EXIT_FAILURE;
            }
        }
    }

    return EXIT_SUCCESS;
}

int
store_config_flag(struct lys_node *node, int config_opt)
{
    int ret = config_opt;

    switch (node->nodetype) {
    case LYS_CONTAINER:
    case LYS_LEAF:
    case LYS_LEAFLIST:
    case LYS_LIST:
    case LYS_CHOICE:
    case LYS_ANYDATA:
    case LYS_ANYXML:
        if (config_opt == CONFIG_IGNORE) {
            node->flags |= node->flags & (~(LYS_CONFIG_MASK | LYS_CONFIG_SET));
        } else if (config_opt == CONFIG_INHERIT_ENABLE) {
            if (!(node->flags & LYS_CONFIG_MASK)) {
                /* get config flag from parent */
                if (node->parent) {
                    node->flags |= node->parent->flags & LYS_CONFIG_MASK;
                } else {
                    /* default config is true */
                    node->flags |= LYS_CONFIG_W;
                }
            }
        }
        break;
    case LYS_CASE:
        if (config_opt == CONFIG_INHERIT_ENABLE) {
            if (!(node->flags & LYS_CONFIG_MASK)) {
                /* get config flag from parent */
                if (node->parent) {
                    node->flags |= node->parent->flags & LYS_CONFIG_MASK;
                } else {
                    /* default config is true */
                    node->flags |= LYS_CONFIG_W;
                }
            }
        }
        break;
    case LYS_RPC:
    case LYS_ACTION:
    case LYS_NOTIF:
        ret = CONFIG_IGNORE;
        break;
    default:
        break;
    }

    return ret;
}

int
yang_parse_mem(struct lys_module *module, struct lys_submodule *submodule, struct unres_schema *unres,
               const char *data, unsigned int size_data, struct lys_node **node)
{
    unsigned int size;
    YY_BUFFER_STATE bp;
    yyscan_t scanner = NULL;
    int ret = 0;
    struct lys_module *trg;
    struct yang_parameter param;

    size = (size_data) ? size_data : strlen(data) + 2;
    yylex_init(&scanner);
    bp = yy_scan_buffer((char *)data, size, scanner);
    yy_switch_to_buffer(bp, scanner);
    param.module = module;
    param.submodule = submodule;
    param.unres = unres;
    param.node = node;
    param.remove_import = 1;
    param.exist_module = 0;
    if (yyparse(scanner, &param)) {
        if (param.remove_import) {
            trg = (submodule) ? (struct lys_module *)submodule : module;
            yang_free_import(trg->ctx, trg->imp, 0, trg->imp_size);
            yang_free_include(trg->ctx, trg->inc, 0, trg->inc_size);
            trg->inc_size = 0;
            trg->imp_size = 0;
        }
        ret = (param.exist_module) ? 1 : -1;
    }
    yy_delete_buffer(bp, scanner);
    yylex_destroy(scanner);
    return ret;
}

struct lys_module *
yang_read_module(struct ly_ctx *ctx, const char* data, unsigned int size, const char *revision, int implement)
{

    struct lys_module *module = NULL, *tmp_mod;
    struct unres_schema *unres = NULL;
    struct lys_node *node = NULL;
    int ret;

    unres = calloc(1, sizeof *unres);
    if (!unres) {
        LOGMEM;
        goto error;
    }

    module = calloc(1, sizeof *module);
    if (!module) {
        LOGMEM;
        goto error;
    }

    /* initiale module */
    module->ctx = ctx;
    module->type = 0;
    module->implemented = (implement ? 1 : 0);

    ret = yang_parse_mem(module, NULL, unres, data, size, &node);
    if (ret == -1) {
        free_yang_common(module, node);
        goto error;
    } else if (ret == 1 ) {
        assert(!unres->count);
    } else {
        if (yang_check_sub_module(module, unres, node)) {
            goto error;
        }

        if (module && unres->count && resolve_unres_schema(module, unres)) {
            goto error;
        }

        /* check correctness of includes */
        if (lyp_check_include_missing(module)) {
            goto error;
        }
    }

    if (revision) {
        /* check revision of the parsed model */
        if (!module->rev_size || strcmp(revision, module->rev[0].date)) {
            LOGVRB("Module \"%s\" parsed with the wrong revision (\"%s\" instead \"%s\").",
                   module->name, module->rev[0].date, revision);
            goto error;
        }
    }

<<<<<<< HEAD
    if (lyp_rfn_apply_ext(module)) {
        goto error;
    }

    /* check correctness of includes */
    if (lyp_check_include_missing(module)) {
        goto error;
    }

    if (lyp_ctx_add_module(&module)) {
        goto error;
    }

    if (module->deviation_size && !module->implemented) {
        LOGVRB("Module \"%s\" includes deviations, changing its conformance to \"implement\".", module->name);
        /* deviations always causes target to be made implemented,
         * but augents and leafrefs not, so we have to apply them now */
        if (lys_set_implemented(module)) {
=======
    /* add into context if not already there */
    if (!ret) {
        if (lyp_ctx_add_module(module)) {
>>>>>>> 75250265
            goto error;
        }

        if (module->deviation_size && !module->implemented) {
            LOGVRB("Module \"%s\" includes deviations, changing its conformance to \"implement\".", module->name);
            /* deviations always causes target to be made implemented,
             * but augents and leafrefs not, so we have to apply them now */
            if (lys_set_implemented(module)) {
                goto error;
            }
        }
    } else {
        tmp_mod = module;

        /* get the model from the context */
        module = (struct lys_module *)ly_ctx_get_module(ctx, module->name, revision);
        assert(module);

        /* free what was parsed */
        lys_free(tmp_mod, NULL, 0);
    }

    unres_schema_free(NULL, &unres);
    LOGVRB("Module \"%s\" successfully parsed.", module->name);
    return module;

error:
    /* cleanup */
    unres_schema_free(module, &unres);
    if (!module || !module->name) {
        free(module);
        if (ly_vecode != LYVE_SUBMODULE) {
            LOGERR(ly_errno, "Module parsing failed.");
        }
        return NULL;
    }

    LOGERR(ly_errno, "Module \"%s\" parsing failed.", module->name);

    lys_sub_module_remove_devs_augs(module);
    lys_free(module, NULL, 1);
    return NULL;
}

struct lys_submodule *
yang_read_submodule(struct lys_module *module, const char *data, unsigned int size, struct unres_schema *unres)
{
    struct lys_submodule *submodule;
    struct lys_node *node = NULL;

    submodule = calloc(1, sizeof *submodule);
    if (!submodule) {
        LOGMEM;
        goto error;
    }

    submodule->ctx = module->ctx;
    submodule->type = 1;
    submodule->belongsto = module;

    /* module cannot be changed in this case and 1 cannot be returned */
    if (yang_parse_mem(module, submodule, unres, data, size, &node)) {
        free_yang_common((struct lys_module *)submodule, node);
        goto error;
    }

    if (yang_check_sub_module((struct lys_module *)submodule, unres, node)) {
        goto error;
    }

    LOGVRB("Submodule \"%s\" successfully parsed.", submodule->name);
    return submodule;

error:
    /* cleanup */
    unres_schema_free((struct lys_module *)submodule, &unres);

    if (!submodule || !submodule->name) {
        free(submodule);
        LOGERR(ly_errno, "Submodule parsing failed.");
        return NULL;
    }

    LOGERR(ly_errno, "Submodule \"%s\" parsing failed.", submodule->name);

    lys_sub_module_remove_devs_augs((struct lys_module *)submodule);
    lys_submodule_module_data_free(submodule);
    lys_submodule_free(submodule, NULL);
    return NULL;
}

static int
read_indent(const char *input, int indent, int size, int in_index, int *out_index, char *output)
{
    int k = 0, j;

    while (in_index < size) {
        if (input[in_index] == ' ') {
            k++;
        } else if (input[in_index] == '\t') {
            /* RFC 6020 6.1.3 tab character is treated as 8 space characters */
            k += 8;
        } else  if (input[in_index] == '\\' && input[in_index + 1] == 't') {
            /* RFC 6020 6.1.3 tab character is treated as 8 space characters */
            k += 8;
            ++in_index;
        } else {
            break;
        }
        ++in_index;
        if (k >= indent) {
            for (j = k - indent; j > 0; --j) {
                output[*out_index] = ' ';
                if (j > 1) {
                    ++(*out_index);
                }
            }
            break;
        }
    }
    return in_index - 1;
}

char *
yang_read_string(const char *input, char *output, int size, int offset, int indent) {
    int i = 0, out_index = offset, space = 0;

    while (i < size) {
        switch (input[i]) {
        case '\n':
            out_index -= space;
            output[out_index] = '\n';
            space = 0;
            i = read_indent(input, indent, size, i + 1, &out_index, output);
            break;
        case ' ':
        case '\t':
            output[out_index] = input[i];
            ++space;
            break;
        case '\\':
            if (input[i + 1] == 'n') {
                out_index -= space;
                output[out_index] = '\n';
                space = 0;
                i = read_indent(input, indent, size, i + 2, &out_index, output);
            } else if (input[i + 1] == 't') {
                output[out_index] = '\t';
                ++i;
                ++space;
            } else if (input[i + 1] == '\\') {
                output[out_index] = '\\';
                ++i;
            } else if ((i + 1) != size && input[i + 1] == '"') {
                output[out_index] = '"';
                ++i;
            } else {
                /* backslash must not be followed by any other character */
                LOGVAL(LYE_INSTMT, LY_VLOG_NONE, NULL, input);
                return NULL;
            }
            break;
        default:
            output[out_index] = input[i];
            space = 0;
            break;
        }
        ++i;
        ++out_index;
    }
    output[out_index] = '\0';
    if (size != out_index) {
        output = realloc(output, out_index + 1);
        if (!output) {
            LOGMEM;
            return NULL;
        }
    }
    return output;
}

/* free function */

static void yang_type_free(struct ly_ctx *ctx, struct lys_type *type)
{
    struct yang_type *stype = (struct yang_type *)type->der;
    int i;

    if (!stype) {
        return ;
    }
    if (type->base == LY_TYPE_DER || type->base == LY_TYPE_ERR || type->base == LY_TYPE_UNION) {
        lydict_remove(ctx, stype->name);
        if (stype->base == LY_TYPE_IDENT && (!(stype->flags & LYS_NO_ERASE_IDENTITY))) {
            for (i = 0; i < type->info.ident.count; ++i) {
                free(type->info.ident.ref[i]);
            }
        }
        if (stype->base == LY_TYPE_UNION) {
            for (i = 0; i < type->info.uni.count; ++i) {
                yang_type_free(ctx, &type->info.uni.types[i]);
            }
            free(type->info.uni.types);
            type->base = LY_TYPE_DER;
        } else {
            type->base = stype->base;
        }
        free(stype);
        type->der = NULL;
    }
    lys_type_free(ctx, type);
    type->base = LY_TYPE_DER;
}

static void
yang_tpdf_free(struct ly_ctx *ctx, struct lys_tpdf *tpdf, uint8_t start, uint8_t size)
{
    uint8_t i;

    assert(ctx);
    if (!tpdf) {
        return;
    }

    for (i = start; i < size; ++i) {
        lydict_remove(ctx, tpdf[i].name);
        lydict_remove(ctx, tpdf[i].dsc);
        lydict_remove(ctx, tpdf[i].ref);

        yang_type_free(ctx, &tpdf[i].type);

        lydict_remove(ctx, tpdf[i].units);
        lydict_remove(ctx, tpdf[i].dflt);
    }
}

static void
yang_free_import(struct ly_ctx *ctx, struct lys_import *imp, uint8_t start, uint8_t size)
{
    uint8_t i;

    for (i = start; i < size; ++i){
        free((char *)imp[i].module);
        lydict_remove(ctx, imp[i].prefix);
        lydict_remove(ctx, imp[i].dsc);
        lydict_remove(ctx, imp[i].ref);
        lys_extension_instances_free(ctx, imp[i].ext, imp[i].ext_size);
    }
}

static void
yang_free_include(struct ly_ctx *ctx, struct lys_include *inc, uint8_t start, uint8_t size)
{
    uint8_t i;

    for (i = start; i < size; ++i){
        free((char *)inc[i].submodule);
        lydict_remove(ctx, inc[i].dsc);
        lydict_remove(ctx, inc[i].ref);
        lys_extension_instances_free(ctx, inc[i].ext, inc[i].ext_size);
    }
}

static void
yang_free_ident_base(struct lys_ident *ident, uint32_t start, uint32_t size)
{
    uint32_t i;
    uint8_t j;

    /* free base name */
    for (i = start; i < size; ++i) {
        for (j = 0; j < ident[i].base_size; ++j) {
            free(ident[i].base[j]);
        }
    }
}

static void
yang_free_grouping(struct ly_ctx *ctx, struct lys_node_grp * grp)
{
    yang_tpdf_free(ctx, grp->tpdf, 0, grp->tpdf_size);
    free(grp->tpdf);
}

static void
yang_free_container(struct ly_ctx *ctx, struct lys_node_container * cont)
{
    uint8_t i;

    yang_tpdf_free(ctx, cont->tpdf, 0, cont->tpdf_size);
    free(cont->tpdf);
    lydict_remove(ctx, cont->presence);

    for (i = 0; i < cont->must_size; ++i) {
        lys_restr_free(ctx, &cont->must[i]);
    }
    free(cont->must);

    lys_when_free(ctx, cont->when);
}

static void
yang_free_leaf(struct ly_ctx *ctx, struct lys_node_leaf *leaf)
{
    uint8_t i;

    for (i = 0; i < leaf->must_size; i++) {
        lys_restr_free(ctx, &leaf->must[i]);
    }
    free(leaf->must);

    lys_when_free(ctx, leaf->when);

    yang_type_free(ctx, &leaf->type);
    lydict_remove(ctx, leaf->units);
    lydict_remove(ctx, leaf->dflt);
}

static void
yang_free_leaflist(struct ly_ctx *ctx, struct lys_node_leaflist *leaflist)
{
    uint8_t i;

    for (i = 0; i < leaflist->must_size; i++) {
        lys_restr_free(ctx, &leaflist->must[i]);
    }
    free(leaflist->must);

    for (i = 0; i < leaflist->dflt_size; i++) {
        lydict_remove(ctx, leaflist->dflt[i]);
    }
    free(leaflist->dflt);

    lys_when_free(ctx, leaflist->when);

    yang_type_free(ctx, &leaflist->type);
    lydict_remove(ctx, leaflist->units);
}

static void
yang_free_list(struct ly_ctx *ctx, struct lys_node_list *list)
{
    uint8_t i;

    yang_tpdf_free(ctx, list->tpdf, 0, list->tpdf_size);
    free(list->tpdf);

    for (i = 0; i < list->must_size; ++i) {
        lys_restr_free(ctx, &list->must[i]);
    }
    free(list->must);

    lys_when_free(ctx, list->when);

    for (i = 0; i < list->unique_size; ++i) {
        free(list->unique[i].expr);
    }
    free(list->unique);

    free(list->keys);
}

static void
yang_free_choice(struct ly_ctx *ctx, struct lys_node_choice *choice)
{
    free(choice->dflt);
    lys_when_free(ctx, choice->when);
}

static void
yang_free_anydata(struct ly_ctx *ctx, struct lys_node_anydata *anydata)
{
    uint8_t i;

    for (i = 0; i < anydata->must_size; ++i) {
        lys_restr_free(ctx, &anydata->must[i]);
    }
    free(anydata->must);

    lys_when_free(ctx, anydata->when);
}

static void
yang_free_inout(struct ly_ctx *ctx, struct lys_node_inout *inout)
{
    uint8_t i;

    yang_tpdf_free(ctx, inout->tpdf, 0, inout->tpdf_size);
    free(inout->tpdf);

    for (i = 0; i < inout->must_size; ++i) {
        lys_restr_free(ctx, &inout->must[i]);
    }
    free(inout->must);
}

static void
yang_free_notif(struct ly_ctx *ctx, struct lys_node_notif *notif)
{
    uint8_t i;

    yang_tpdf_free(ctx, notif->tpdf, 0, notif->tpdf_size);
    free(notif->tpdf);

    for (i = 0; i < notif->must_size; ++i) {
        lys_restr_free(ctx, &notif->must[i]);
    }
    free(notif->must);
}

static void
yang_free_uses(struct ly_ctx *ctx, struct lys_node_uses *uses)
{
    int i, j;

    for (i = 0; i < uses->refine_size; i++) {
        lydict_remove(ctx, uses->refine[i].target_name);
        lydict_remove(ctx, uses->refine[i].dsc);
        lydict_remove(ctx, uses->refine[i].ref);

        for (j = 0; j < uses->refine[i].must_size; j++) {
            lys_restr_free(ctx, &uses->refine[i].must[j]);
        }
        free(uses->refine[i].must);

        for (j = 0; j < uses->refine[i].dflt_size; j++) {
            lydict_remove(ctx, uses->refine[i].dflt[j]);
        }
        free(uses->refine[i].dflt);

        if (uses->refine[i].target_type & LYS_CONTAINER) {
            lydict_remove(ctx, uses->refine[i].mod.presence);
        }
    }
    free(uses->refine);

    lys_when_free(ctx, uses->when);
}

static void
yang_free_nodes(struct ly_ctx *ctx, struct lys_node *node)
{
    struct lys_node *tmp, *child, *sibling;

    if (!node) {
        return;
    }
    tmp = node;

    while (tmp) {
        child = tmp->child;
        sibling = tmp->next;
        /* common part */
        lydict_remove(ctx, tmp->name);
        if (!(tmp->nodetype & (LYS_INPUT | LYS_OUTPUT))) {
            lys_iffeature_free(ctx, tmp->iffeature, tmp->iffeature_size);
            lydict_remove(ctx, tmp->dsc);
            lydict_remove(ctx, tmp->ref);
        }

        switch (tmp->nodetype) {
        case LYS_GROUPING:
        case LYS_RPC:
        case LYS_ACTION:
            yang_free_grouping(ctx, (struct lys_node_grp *)tmp);
            break;
        case LYS_CONTAINER:
            yang_free_container(ctx, (struct lys_node_container *)tmp);
            break;
        case LYS_LEAF:
            yang_free_leaf(ctx, (struct lys_node_leaf *)tmp);
            break;
        case LYS_LEAFLIST:
            yang_free_leaflist(ctx, (struct lys_node_leaflist *)tmp);
            break;
        case LYS_LIST:
            yang_free_list(ctx, (struct lys_node_list *)tmp);
            break;
        case LYS_CHOICE:
            yang_free_choice(ctx, (struct lys_node_choice *)tmp);
            break;
        case LYS_CASE:
            lys_when_free(ctx, ((struct lys_node_case *)tmp)->when);
            break;
        case LYS_ANYXML:
        case LYS_ANYDATA:
            yang_free_anydata(ctx, (struct lys_node_anydata *)tmp);
            break;
        case LYS_INPUT:
        case LYS_OUTPUT:
            yang_free_inout(ctx, (struct lys_node_inout *)tmp);
            break;
        case LYS_NOTIF:
            yang_free_notif(ctx, (struct lys_node_notif *)tmp);
            break;
        case LYS_USES:
            yang_free_uses(ctx, (struct lys_node_uses *)tmp);
            break;
        default:
            break;
        }

        yang_free_nodes(ctx, child);
        free(tmp);
        tmp = sibling;
    }
}

static void
yang_free_augment(struct ly_ctx *ctx, struct lys_node_augment *aug)
{
    lydict_remove(ctx, aug->target_name);
    lydict_remove(ctx, aug->dsc);
    lydict_remove(ctx, aug->ref);

    lys_iffeature_free(ctx, aug->iffeature, aug->iffeature_size);
    lys_when_free(ctx, aug->when);
    yang_free_nodes(ctx, aug->child);
}

static void
yang_free_deviate(struct ly_ctx *ctx, struct lys_deviation *dev, uint index)
{
    uint i, j;

    for (i = index; i < dev->deviate_size; ++i) {
        lydict_remove(ctx, dev->deviate[i].units);

        if (dev->deviate[i].type) {
            yang_type_free(ctx, dev->deviate[i].type);
        }

        for (j = 0; j < dev->deviate[i].dflt_size; ++j) {
            lydict_remove(ctx, dev->deviate[i].dflt[j]);
        }
        free(dev->deviate[i].dflt);

        for (j = 0; j < dev->deviate[i].must_size; ++j) {
            lys_restr_free(ctx, &dev->deviate[i].must[j]);
        }
        free(dev->deviate[i].must);

        for (j = 0; j < dev->deviate[i].unique_size; ++j) {
            free(dev->deviate[i].unique[j].expr);
        }
        free(dev->deviate[i].unique);
    }
}

/* free common item from module and submodule */
static void
free_yang_common(struct lys_module *module, struct lys_node *node)
{
    uint i;
    yang_tpdf_free(module->ctx, module->tpdf, 0, module->tpdf_size);
    module->tpdf_size = 0;
    yang_free_ident_base(module->ident, 0, module->ident_size);
    yang_free_nodes(module->ctx, node);
    for (i = 0; i < module->augment_size; ++i) {
        yang_free_augment(module->ctx, &module->augment[i]);
    }
    module->augment_size = 0;
    for (i = 0; i < module->deviation_size; ++i) {
        yang_free_deviate(module->ctx, &module->deviation[i], 0);
        free(module->deviation[i].deviate);
    }
    module->deviation_size = 0;
}

/* check function*/

int
yang_check_ext_instance(struct lys_module *module, struct lys_ext_instance ***ext, uint size,
                        void *parent, struct unres_schema *unres)
{
    struct unres_ext *info;
    uint i;

    for (i = 0; i < size; ++i) {
        info = malloc(sizeof *info);
        info->data.yang = (*ext)[i]->parent;
        info->datatype = LYS_IN_YANG;
        info->parent = parent;
        info->mod = module;
        info->parent_type = (*ext)[i]->parent_type;
        info->substmt = (*ext)[i]->insubstmt;
        info->substmt_index = (*ext)[i]->insubstmt_index;
        info->ext_index = i;
        if (unres_schema_add_node(module, unres, ext, UNRES_EXT, (struct lys_node *)info) == -1) {
            return EXIT_FAILURE;
        }
    }

    return EXIT_SUCCESS;
}

int
yang_check_imports(struct lys_module *module, struct unres_schema *unres)
{
    struct lys_import *imp;
    struct lys_include *inc;
    uint8_t imp_size, inc_size, j = 0, i = 0;
    size_t size;
    char *s;

    imp = module->imp;
    imp_size = module->imp_size;
    inc = module->inc;
    inc_size = module->inc_size;

    if (imp_size) {
        size = (imp_size * sizeof *module->imp) + sizeof(void*);
        module->imp_size = 0;
        module->imp = calloc(1, size);
        if (!module->imp) {
            LOGMEM;
            goto error;
        }
        /* set stop block for possible realloc */
        module->imp[imp_size].module = (void*)0x1;
    }

    if (inc_size) {
        size = (inc_size * sizeof *module->inc) + sizeof(void*);
        module->inc_size = 0;
        module->inc = calloc(1, size);
        if (!module->inc) {
            LOGMEM;
            goto error;
        }
        /* set stop block for possible realloc */
        module->inc[inc_size].submodule = (void*)0x1;
    }

    for (i = 0; i < imp_size; ++i) {
        s = (char *) imp[i].module;
        imp[i].module = NULL;
        if (yang_fill_import(module, &imp[i], &module->imp[module->imp_size], s, unres)) {
            ++i;
            goto error;
        }
    }
    for (j = 0; j < inc_size; ++j) {
        s = (char *) inc[j].submodule;
        inc[j].submodule = NULL;
        if (yang_fill_include(module, s, &inc[j], unres)) {
            ++j;
            goto error;
        }
    }
    free(inc);
    free(imp);

    return EXIT_SUCCESS;

error:
    yang_free_import(module->ctx, imp, i, imp_size);
    yang_free_include(module->ctx, inc, j, inc_size);
    free(imp);
    free(inc);
    return EXIT_FAILURE;
}

static int
yang_check_iffeatures(struct lys_module *module, void *ptr, void *parent, enum yytokentype type, struct unres_schema *unres)
{
    struct lys_iffeature *iffeature;
    uint8_t *ptr_size, size, i;
    char *s;
    int parent_is_feature = 0;

    switch (type) {
    case FEATURE_KEYWORD:
        iffeature = ((struct lys_feature *)parent)->iffeature;
        size = ((struct lys_feature *)parent)->iffeature_size;
        ptr_size = &((struct lys_feature *)parent)->iffeature_size;
        parent_is_feature = 1;
        break;
    case IDENTITY_KEYWORD:
        iffeature = ((struct lys_ident *)parent)->iffeature;
        size = ((struct lys_ident *)parent)->iffeature_size;
        ptr_size = &((struct lys_ident *)parent)->iffeature_size;
        break;
    case ENUM_KEYWORD:
        iffeature = ((struct lys_type_enum *)ptr)->iffeature;
        size = ((struct lys_type_enum *)ptr)->iffeature_size;
        ptr_size = &((struct lys_type_enum *)ptr)->iffeature_size;
        break;
    case BIT_KEYWORD:
        iffeature = ((struct lys_type_bit *)ptr)->iffeature;
        size = ((struct lys_type_bit *)ptr)->iffeature_size;
        ptr_size = &((struct lys_type_bit *)ptr)->iffeature_size;
        break;
    case REFINE_KEYWORD:
        iffeature = ((struct lys_refine *)ptr)->iffeature;
        size = ((struct lys_refine *)ptr)->iffeature_size;
        ptr_size = &((struct lys_refine *)ptr)->iffeature_size;
        break;
    default:
        iffeature = ((struct lys_node *)parent)->iffeature;
        size = ((struct lys_node *)parent)->iffeature_size;
        ptr_size = &((struct lys_node *)parent)->iffeature_size;
        break;
    }

    *ptr_size = 0;
    for (i = 0; i < size; ++i) {
        s = (char *)iffeature[i].features;
        iffeature[i].features = NULL;
        if (yang_fill_iffeature(module, &iffeature[i], parent, s, unres, parent_is_feature)) {
            *ptr_size = size;
            return EXIT_FAILURE;
        }
        if (yang_check_ext_instance(module, &iffeature[i].ext, iffeature[i].ext_size, &iffeature[i], unres)) {
            *ptr_size = size;
            return EXIT_FAILURE;
        }
        (*ptr_size)++;
    }

    return EXIT_SUCCESS;
}

static int
yang_check_identityref(struct lys_module *module, struct lys_type *type, struct unres_schema *unres)
{
    uint size, i;
    int rc;
    struct lys_ident **ref;
    const char *value;
    char *expr;

    ref = type->info.ident.ref;
    size = type->info.ident.count;
    type->info.ident.count = 0;
    type->info.ident.ref = NULL;
    ((struct yang_type *)type->der)->flags |= LYS_NO_ERASE_IDENTITY;

    for (i = 0; i < size; ++i) {
        expr = (char *)ref[i];
        /* store in the JSON format */
        value = transform_schema2json(module, expr);
        free(expr);

        if (!value) {
            goto error;
        }
        rc = unres_schema_add_str(module, unres, type, UNRES_TYPE_IDENTREF, value);
        lydict_remove(module->ctx, value);

        if (rc == -1) {
            goto error;
        }
    }
    free(ref);

    return EXIT_SUCCESS;
error:
    for (i = i+1; i < size; ++i) {
        free(ref[i]);
    }
    free(ref);
    return EXIT_FAILURE;
}

int
yang_fill_type(struct lys_module *module, struct lys_type *type, struct yang_type *stype,
               void *parent, struct unres_schema *unres)
{
    int i;

    type->parent = parent;
    if (yang_check_ext_instance(module, &type->ext, type->ext_size, type, unres)) {
        return EXIT_FAILURE;
    }
    switch (stype->base) {
    case LY_TYPE_ENUM:
        for (i = 0; i < type->info.enums.count; ++i) {
            if (yang_check_iffeatures(module, &type->info.enums.enm[i], parent, ENUM_KEYWORD, unres)) {
                return EXIT_FAILURE;
            }
            if (yang_check_ext_instance(module, &type->info.enums.enm[i].ext, type->info.enums.enm[i].ext_size,
                                        &type->info.enums.enm[i], unres)) {
                return EXIT_FAILURE;
            }
        }
        break;
    case LY_TYPE_BITS:
        for (i = 0; i < type->info.bits.count; ++i) {
            if (yang_check_iffeatures(module, &type->info.bits.bit[i], parent, BIT_KEYWORD, unres)) {
                return EXIT_FAILURE;
            }
            if (yang_check_ext_instance(module, &type->info.bits.bit[i].ext, type->info.bits.bit[i].ext_size,
                                        &type->info.bits.bit[i], unres)) {
                return EXIT_FAILURE;
            }
        }
        break;
    case LY_TYPE_IDENT:
        if (yang_check_identityref(module, type, unres)) {
            return EXIT_FAILURE;
        }
        break;
    case LY_TYPE_STRING:
        if (type->info.str.length && yang_check_ext_instance(module, &type->info.str.length->ext,
                                                             type->info.str.length->ext_size, type->info.str.length, unres)) {
            return EXIT_FAILURE;
        }
        for (i = 0; i < type->info.str.pat_count; ++i) {
            if (yang_check_ext_instance(module, &type->info.str.patterns[i].ext, type->info.str.patterns[i].ext_size,
                                        &type->info.str.patterns[i], unres)) {
                return EXIT_FAILURE;
            }
        }
        break;
    case LY_TYPE_DEC64:
        if (type->info.dec64.range && yang_check_ext_instance(module, &type->info.dec64.range->ext,
                                                             type->info.dec64.range->ext_size, type->info.dec64.range, unres)) {
            return EXIT_FAILURE;
        }
        break;
    case LY_TYPE_UNION:
        for (i = 0; i < type->info.uni.count; ++i) {
            if (yang_fill_type(module, &type->info.uni.types[i], (struct yang_type *)type->info.uni.types[i].der,
                               parent, unres)) {
                return EXIT_FAILURE;
            }
        }
    default:
        /* nothing checks */
        break;
    }
    return EXIT_SUCCESS;
}

int
yang_check_typedef(struct lys_module *module, struct lys_node *parent, struct unres_schema *unres)
{
    struct lys_tpdf *tpdf;
    uint8_t i, tpdf_size, *ptr_tpdf_size;

    if (!parent) {
        tpdf = module->tpdf;
        ptr_tpdf_size = &module->tpdf_size;
    } else {
        switch (parent->nodetype) {
        case LYS_GROUPING:
            tpdf = ((struct lys_node_grp *)parent)->tpdf;
            ptr_tpdf_size = &((struct lys_node_grp *)parent)->tpdf_size;
            break;
        case LYS_CONTAINER:
            tpdf = ((struct lys_node_container *)parent)->tpdf;
            ptr_tpdf_size = &((struct lys_node_container *)parent)->tpdf_size;
            break;
        case LYS_LIST:
            tpdf = ((struct lys_node_list *)parent)->tpdf;
            ptr_tpdf_size = &((struct lys_node_list *)parent)->tpdf_size;
            break;
        case LYS_RPC:
        case LYS_ACTION:
            tpdf = ((struct lys_node_rpc_action *)parent)->tpdf;
            ptr_tpdf_size = &((struct lys_node_rpc_action *)parent)->tpdf_size;
            break;
        case LYS_INPUT:
        case LYS_OUTPUT:
            tpdf = ((struct lys_node_inout *)parent)->tpdf;
            ptr_tpdf_size = &((struct lys_node_inout *)parent)->tpdf_size;
            break;
        case LYS_NOTIF:
            tpdf = ((struct lys_node_notif *)parent)->tpdf;
            ptr_tpdf_size = &((struct lys_node_notif *)parent)->tpdf_size;
            break;
        default:
            LOGINT;
            return EXIT_FAILURE;
        }
    }

    tpdf_size = *ptr_tpdf_size;
    *ptr_tpdf_size = 0;

    for (i = 0; i < tpdf_size; ++i) {
        if (lyp_check_identifier(tpdf[i].name, LY_IDENT_TYPE, module, parent)) {
            goto error;
        }

        if (yang_fill_type(module, &tpdf[i].type, (struct yang_type *)tpdf[i].type.der, &tpdf[i], unres)) {
            goto error;
        }
        if (yang_check_ext_instance(module, &tpdf[i].ext, tpdf[i].ext_size, &tpdf[i], unres)) {
            goto error;
        }
        if (unres_schema_add_node(module, unres, &tpdf[i].type, UNRES_TYPE_DER_TPDF, parent) == -1) {
            goto error;
        }

        (*ptr_tpdf_size)++;
        /* check default value*/
        if (unres_schema_add_node(module, unres, &tpdf[i].type, UNRES_TYPE_DFLT, (struct lys_node *)(&tpdf[i].dflt)) == -1)  {
            ++i;
            goto error;
        }
    }

    return EXIT_SUCCESS;

error:
    yang_tpdf_free(module->ctx, tpdf, i, tpdf_size);
    return EXIT_FAILURE;
}

static int
yang_check_identities(struct lys_module *module, struct unres_schema *unres)
{
    uint32_t i, size, base_size;
    uint8_t j;

    size = module->ident_size;
    module->ident_size = 0;
    for (i = 0; i < size; ++i) {
        base_size = module->ident[i].base_size;
        module->ident[i].base_size = 0;
        for (j = 0; j < base_size; ++j) {
            if (yang_read_base(module, &module->ident[i], (char *)module->ident[i].base[j], unres)) {
                ++j;
                module->ident_size = size;
                goto error;
            }
        }
        module->ident_size++;
        if (yang_check_iffeatures(module, NULL, &module->ident[i], IDENTITY_KEYWORD, unres)) {
            goto error;
        }
        if (yang_check_ext_instance(module, &module->ident[i].ext, module->ident[i].ext_size, &module->ident[i], unres)) {
            goto error;
        }
    }


    return EXIT_SUCCESS;

error:
    for (; j< module->ident[i].base_size; ++j) {
        free(module->ident[i].base[j]);
    }
    yang_free_ident_base(module->ident, i + 1, size);
    return EXIT_FAILURE;
}

static int
yang_check_must(struct lys_module *module, struct lys_restr *must, uint size, struct unres_schema *unres)
{
    uint i;

    for (i = 0; i < size; ++i) {
        if (yang_check_ext_instance(module, &must[i].ext, must[i].ext_size, &must[i], unres)) {
            return EXIT_FAILURE;
        }
    }
    return EXIT_SUCCESS;
}

static int
yang_check_container(struct lys_module *module, struct lys_node_container *cont, struct lys_node **child,
                     int config_opt, struct unres_schema *unres)
{
    if (yang_check_typedef(module, (struct lys_node *)cont, unres)) {
        goto error;
    }

    if (yang_check_iffeatures(module, NULL, cont, CONTAINER_KEYWORD, unres)) {
        goto error;
    }

    if (yang_check_nodes(module, (struct lys_node *)cont, *child, config_opt, unres)) {
        *child = NULL;
        goto error;
    }
    *child = NULL;

    if (cont->when && yang_check_ext_instance(module, &cont->when->ext, cont->when->ext_size, cont->when, unres)) {
        goto error;
    }
    if (yang_check_must(module, cont->must, cont->must_size, unres)) {
        goto error;
    }

    /* check XPath dependencies */
    if ((cont->when || cont->must_size) && (unres_schema_add_node(module, unres, cont, UNRES_XPATH, NULL) == -1)) {
        goto error;
    }

    return EXIT_SUCCESS;
error:
    return EXIT_FAILURE;
}

static int
yang_check_leaf(struct lys_module *module, struct lys_node_leaf *leaf, struct unres_schema *unres)
{
    if (yang_fill_type(module, &leaf->type, (struct yang_type *)leaf->type.der, leaf, unres)) {
            yang_type_free(module->ctx, &leaf->type);
            goto error;
    }
    if (yang_check_iffeatures(module, NULL, leaf, LEAF_KEYWORD, unres)) {
        yang_type_free(module->ctx, &leaf->type);
        goto error;
    }

    if (unres_schema_add_node(module, unres, &leaf->type, UNRES_TYPE_DER, (struct lys_node *)leaf) == -1) {
        yang_type_free(module->ctx, &leaf->type);
        goto error;
    }

    if (unres_schema_add_node(module, unres, &leaf->type, UNRES_TYPE_DFLT, (struct lys_node *)&leaf->dflt) == -1) {
        goto error;
    }

    if (leaf->when && yang_check_ext_instance(module, &leaf->when->ext, leaf->when->ext_size, leaf->when, unres)) {
        goto error;
    }
    if (yang_check_must(module, leaf->must, leaf->must_size, unres)) {
        goto error;
    }
    /* check XPath dependencies */
    if ((leaf->when || leaf->must_size) && (unres_schema_add_node(module, unres, leaf, UNRES_XPATH, NULL) == -1)) {
        goto error;
    }

    return EXIT_SUCCESS;
error:
    return EXIT_FAILURE;
}

static int
yang_check_leaflist(struct lys_module *module, struct lys_node_leaflist *leaflist, struct unres_schema *unres)
{
    int i, j;

    if (yang_fill_type(module, &leaflist->type, (struct yang_type *)leaflist->type.der, leaflist, unres)) {
        yang_type_free(module->ctx, &leaflist->type);
        goto error;
    }
    if (yang_check_iffeatures(module, NULL, leaflist, LEAF_LIST_KEYWORD, unres)) {
        yang_type_free(module->ctx, &leaflist->type);
        goto error;
    }

    if (unres_schema_add_node(module, unres, &leaflist->type, UNRES_TYPE_DER, (struct lys_node *)leaflist) == -1) {
        yang_type_free(module->ctx, &leaflist->type);
        goto error;
    }

    for (i = 0; i < leaflist->dflt_size; ++i) {
        /* check for duplicity in case of configuration data,
         * in case of status data duplicities are allowed */
        if (leaflist->flags & LYS_CONFIG_W) {
            for (j = i +1; j < leaflist->dflt_size; ++j) {
                if (ly_strequal(leaflist->dflt[i], leaflist->dflt[j], 1)) {
                    LOGVAL(LYE_INARG, LY_VLOG_LYS, leaflist, leaflist->dflt[i], "default");
                    LOGVAL(LYE_SPEC, LY_VLOG_LYS, leaflist, "Duplicated default value \"%s\".", leaflist->dflt[i]);
                    goto error;
                }
            }
        }
        /* check default value (if not defined, there still could be some restrictions
         * that need to be checked against a default value from a derived type) */
        if (unres_schema_add_node(module, unres, &leaflist->type, UNRES_TYPE_DFLT, (struct lys_node *)(&leaflist->dflt[i])) == -1) {
            goto error;
        }
    }

    if (leaflist->when && yang_check_ext_instance(module, &leaflist->when->ext, leaflist->when->ext_size, leaflist->when, unres)) {
        goto error;
    }
    if (yang_check_must(module, leaflist->must, leaflist->must_size, unres)) {
        goto error;
    }

    /* check XPath dependencies */
    if ((leaflist->when || leaflist->must_size) && (unres_schema_add_node(module, unres, leaflist, UNRES_XPATH, NULL) == -1)) {
        goto error;
    }

    return EXIT_SUCCESS;
error:
    return EXIT_FAILURE;
}

static int
yang_check_list(struct lys_module *module, struct lys_node_list *list, struct lys_node **child,
                int config_opt, struct unres_schema *unres)
{
    struct lys_node *node;

    if (yang_check_typedef(module, (struct lys_node *)list, unres)) {
        goto error;
    }

    if (yang_check_iffeatures(module, NULL, list, LIST_KEYWORD, unres)) {
        goto error;
    }

    if (list->flags & LYS_CONFIG_R) {
        /* RFC 6020, 7.7.5 - ignore ordering when the list represents state data
         * ignore oredering MASK - 0x7F
         */
        list->flags &= 0x7F;
    }
    /* check - if list is configuration, key statement is mandatory
     * (but only if we are not in a grouping or augment, then the check is deferred) */
    for (node = (struct lys_node *)list; node && !(node->nodetype & (LYS_GROUPING | LYS_AUGMENT)); node = node->parent);
    if (!node && (list->flags & LYS_CONFIG_W) && !list->keys) {
        LOGVAL(LYE_MISSCHILDSTMT, LY_VLOG_LYS, list, "key", "list");
        goto error;
    }

    if (yang_check_nodes(module, (struct lys_node *)list, *child, config_opt, unres)) {
        *child = NULL;
        goto error;
    }
    *child = NULL;

    if (list->keys && yang_read_key(module, list, unres)) {
        goto error;
    }

    if (yang_read_unique(module, list, unres)) {
        goto error;
    }

    if (list->when && yang_check_ext_instance(module, &list->when->ext, list->when->ext_size, list->when, unres)) {
        goto error;
    }
    if (yang_check_must(module, list->must, list->must_size, unres)) {
        goto error;
    }
    /* check XPath dependencies */
    if ((list->when || list->must_size) && (unres_schema_add_node(module, unres, list, UNRES_XPATH, NULL) == -1)) {
        goto error;
    }

    return EXIT_SUCCESS;
error:
    return EXIT_FAILURE;
}

static int
yang_check_choice(struct lys_module *module, struct lys_node_choice *choice, struct lys_node **child,
                  int config_opt, struct unres_schema *unres)
{
    char *value;

    if (yang_check_iffeatures(module, NULL, choice, CHOICE_KEYWORD, unres)) {
        free(choice->dflt);
        choice->dflt = NULL;
        goto error;
    }

    if (yang_check_nodes(module, (struct lys_node *)choice, *child, config_opt,  unres)) {
        *child = NULL;
        free(choice->dflt);
        choice->dflt = NULL;
        goto error;
    }
    *child = NULL;

    if (choice->dflt) {
        value = (char *)choice->dflt;
        choice->dflt = NULL;
        if (unres_schema_add_str(module, unres, choice, UNRES_CHOICE_DFLT, value) == -1) {
            free(value);
            goto error;
        }
        free(value);
    }

    if (choice->when && yang_check_ext_instance(module, &choice->when->ext, choice->when->ext_size, choice->when, unres)) {
        goto error;
    }

    /* check XPath dependencies */
    if ((choice->when) && (unres_schema_add_node(module, unres, choice, UNRES_XPATH, NULL) == -1)) {
        goto error;
    }

    return EXIT_SUCCESS;
error:
    return EXIT_FAILURE;
}

static int
yang_check_rpc_action(struct lys_module *module, struct lys_node_rpc_action *rpc, struct lys_node **child,
                      int config_opt, struct unres_schema *unres)
{
    struct lys_node *node;

    if (rpc->nodetype == LYS_ACTION) {
        for (node = rpc->parent; node; node = lys_parent(node)) {
            if ((node->nodetype & (LYS_RPC | LYS_ACTION | LYS_NOTIF))
                    || ((node->nodetype == LYS_LIST) && !((struct lys_node_list *)node)->keys)) {
                LOGVAL(LYE_INPAR, LY_VLOG_LYS, rpc->parent, strnodetype(node->nodetype), "action");
                goto error;
            }
        }
    }
    if (yang_check_typedef(module, (struct lys_node *)rpc, unres)) {
        goto error;
    }

    if (yang_check_iffeatures(module, NULL, rpc, RPC_KEYWORD, unres)) {
        goto error;
    }

    if (yang_check_nodes(module, (struct lys_node *)rpc, *child, config_opt, unres)) {
        *child = NULL;
        goto error;
    }
    *child = NULL;

    return EXIT_SUCCESS;
error:
    return EXIT_FAILURE;
}

static int
yang_check_notif(struct lys_module *module, struct lys_node_notif *notif, struct lys_node **child,
                 int config_opt, struct unres_schema *unres)
{
    if (yang_check_typedef(module, (struct lys_node *)notif, unres)) {
        goto error;
    }

    if (yang_check_iffeatures(module, NULL, notif, NOTIFICATION_KEYWORD, unres)) {
        goto error;
    }

    if (yang_check_nodes(module, (struct lys_node *)notif, *child, config_opt, unres)) {
        *child = NULL;
        goto error;
    }
    *child = NULL;

    if (notif->must_size) {
        if (yang_check_must(module, notif->must, notif->must_size, unres)) {
            goto error;
        }
        /* check XPath dependencies */
        if (unres_schema_add_node(module, unres, notif, UNRES_XPATH, NULL) == -1) {
            goto error;
        }
    }

    return EXIT_SUCCESS;
error:
    return EXIT_FAILURE;
}

static int
yang_check_augment(struct lys_module *module, struct lys_node_augment *augment, int config_opt, struct unres_schema *unres)
{
    struct lys_node *child;

    child = augment->child;
    augment->child = NULL;

    if (yang_check_iffeatures(module, NULL, augment, AUGMENT_KEYWORD, unres)) {
        yang_free_nodes(module->ctx, child);
        goto error;
    }

    if (yang_check_nodes(module, (struct lys_node *)augment, child, config_opt, unres)) {
        goto error;
    }

    if (yang_check_ext_instance(module, &augment->ext, augment->ext_size, augment, unres)) {
        goto error;
    }

    if (augment->when && yang_check_ext_instance(module, &augment->when->ext, augment->when->ext_size, augment->when, unres)) {
        goto error;
    }

    /* check XPath dependencies */
    if (augment->when && (unres_schema_add_node(module, unres, augment, UNRES_XPATH, NULL) == -1)) {
        goto error;
    }

    return EXIT_SUCCESS;
error:
    return EXIT_FAILURE;
}

static int
yang_check_uses(struct lys_module *module, struct lys_node_uses *uses, int config_opt, struct unres_schema *unres)
{
    uint i, size;

    size = uses->augment_size;
    uses->augment_size = 0;

    if (yang_check_iffeatures(module, NULL, uses, USES_KEYWORD, unres)) {
        goto error;
    }

    for (i = 0; i < uses->refine_size; ++i) {
        if (yang_check_iffeatures(module, &uses->refine[i], uses, REFINE_KEYWORD, unres)) {
            goto error;
        }
        if (yang_check_must(module, uses->refine[i].must, uses->refine[i].must_size, unres)) {
            goto error;
        }
        if (yang_check_ext_instance(module, &uses->refine[i].ext, uses->refine[i].ext_size, &uses->refine[i], unres)) {
            goto error;
        }
    }

    for (i = 0; i < size; ++i) {
        uses->augment_size++;
        if (yang_check_augment(module, &uses->augment[i], config_opt, unres)) {
            goto error;
        }
    }

    if (unres_schema_add_node(module, unres, uses, UNRES_USES, NULL) == -1) {
        goto error;
    }

    if (uses->when && yang_check_ext_instance(module, &uses->when->ext, uses->when->ext_size, uses->when, unres)) {
        goto error;
    }

    /* check XPath dependencies */
    if (uses->when && (unres_schema_add_node(module, unres, uses, UNRES_XPATH, NULL) == -1)) {
        goto error;
    }

    return EXIT_SUCCESS;
error:
    for (i = uses->augment_size; i < size; ++i) {
        yang_free_augment(module->ctx, &uses->augment[i]);
    }
    return EXIT_FAILURE;
}

static int
yang_check_anydata(struct lys_module *module, struct lys_node_anydata *anydata, struct lys_node **child,
                   int config_opt, struct unres_schema *unres)
{
    if (yang_check_iffeatures(module, NULL, anydata, ANYDATA_KEYWORD, unres)) {
        goto error;
    }

    if (yang_check_nodes(module, (struct lys_node *)anydata, *child, config_opt, unres)) {
        *child = NULL;
        goto error;
    }
    *child = NULL;

    if (anydata->when && yang_check_ext_instance(module, &anydata->when->ext, anydata->when->ext_size, anydata->when, unres)) {
        goto error;
    }
    if (yang_check_must(module, anydata->must, anydata->must_size, unres)) {
        goto error;
    }

    /* check XPath dependencies */
    if ((anydata->when || anydata->must_size) && (unres_schema_add_node(module, unres, anydata, UNRES_XPATH, NULL) == -1)) {
        goto error;
    }
    return EXIT_SUCCESS;
error:
    return EXIT_FAILURE;
}

static int
yang_check_nodes(struct lys_module *module, struct lys_node *parent, struct lys_node *nodes,
                 int config_opt, struct unres_schema *unres)
{
    struct lys_node *node = nodes, *sibling, *child;

    while (node) {
        sibling = node->next;
        child = node->child;
        node->next = NULL;
        node->child = NULL;
        node->prev = node;
        
        if (lys_node_addchild(parent, module->type ? ((struct lys_submodule *)module)->belongsto: module, node)) {
            lys_node_unlink(node);
            node->next = sibling;
            sibling = node;
            goto error;
        }
        config_opt = store_config_flag(node, config_opt);
        if (yang_check_ext_instance(module, &node->ext, node->ext_size, node, unres)) {
            goto error;
        }

        switch (node->nodetype) {
        case LYS_GROUPING:
            if (yang_check_typedef(module, node, unres)) {
                goto error;
            }
            if (yang_check_iffeatures(module, NULL, node, GROUPING_KEYWORD, unres)) {
                goto error;
            }
            if (yang_check_nodes(module, node, child, config_opt, unres)) {
                child = NULL;
                goto error;
            }
            break;
        case LYS_CONTAINER:
            if (yang_check_container(module, (struct lys_node_container *)node, &child, config_opt, unres)) {
                goto error;
            }
            break;
        case LYS_LEAF:
            if (yang_check_leaf(module, (struct lys_node_leaf *)node, unres)) {
                child = NULL;
                goto error;
            }
            break;
        case LYS_LEAFLIST:
            if (yang_check_leaflist(module, (struct lys_node_leaflist *)node, unres)) {
                child = NULL;
                goto error;
            }
            break;
        case LYS_LIST:
            if (yang_check_list(module, (struct lys_node_list *)node, &child, config_opt, unres)) {
                goto error;
            }
            break;
        case LYS_CHOICE:
            if (yang_check_choice(module, (struct lys_node_choice *)node, &child, config_opt, unres)) {
                goto error;
            }
            break;
        case LYS_CASE:
            if (yang_check_iffeatures(module, NULL, node, CASE_KEYWORD, unres)) {
                goto error;
            }
            if (yang_check_nodes(module, node, child, config_opt, unres)) {
                child = NULL;
                goto error;
            }
            break;
        case LYS_ANYDATA:
        case LYS_ANYXML:
            if (yang_check_anydata(module, (struct lys_node_anydata *)node, &child, config_opt, unres)) {
                goto error;
            }
            break;
        case LYS_RPC:
        case LYS_ACTION:
            if (yang_check_rpc_action(module, (struct lys_node_rpc_action *)node, &child, config_opt, unres)){
                goto error;
            }
            break;
        case LYS_INPUT:
        case LYS_OUTPUT:
            if (yang_check_typedef(module, node, unres)) {
                goto error;
            }
            if (yang_check_nodes(module, node, child, config_opt, unres)) {
                child = NULL;
                goto error;
            }
            if (((struct lys_node_inout *)node)->must_size) {
                if (yang_check_must(module, ((struct lys_node_inout *)node)->must, ((struct lys_node_inout *)node)->must_size, unres)) {
                    goto error;
                }
                /* check XPath dependencies */
                if (unres_schema_add_node(module, unres, node, UNRES_XPATH, NULL) == -1) {
                    goto error;
                }
            }
            break;
        case LYS_NOTIF:
            if (yang_check_notif(module, (struct lys_node_notif *)node, &child, config_opt, unres)) {
                goto error;
            }
            break;
        case LYS_USES:
            if (yang_check_uses(module, (struct lys_node_uses *)node, config_opt, unres)) {
                child = NULL;
                goto error;
            }
            break;
        default:
            LOGINT;
            goto error;
        }
        node = sibling;
    }

    return EXIT_SUCCESS;
error:
    yang_free_nodes(module->ctx, sibling);
    yang_free_nodes(module->ctx, child);
    return EXIT_FAILURE;
}

static int
yang_check_deviate(struct lys_module *module, struct unres_schema *unres, struct lys_deviate *deviate,
                   struct lys_node *dev_target, struct ly_set *dflt_check)
{
    struct lys_node_leaflist *llist;
    struct lys_type *type;
    struct lys_tpdf *tmp_parent;
    int i, j;

    if (deviate->must_size && yang_check_deviate_must(module, unres, deviate, dev_target)) {
        goto error;
    }
    if (deviate->unique && yang_check_deviate_unique(module, deviate, dev_target)) {
        goto error;
    }
    if (deviate->dflt_size) {
        if (yang_read_deviate_default(module, deviate, dev_target, dflt_check)) {
            goto error;
        }
        if (dev_target->nodetype == LYS_LEAFLIST && deviate->mod == LY_DEVIATE_DEL) {
            /* consolidate the final list in the target after removing items from it */
            llist = (struct lys_node_leaflist *)dev_target;
            for (i = j = 0; j < llist->dflt_size; j++) {
                llist->dflt[i] = llist->dflt[j];
                if (llist->dflt[i]) {
                    i++;
                }
            }
            llist->dflt_size = i + 1;
        }
    }

    if (deviate->max_set && yang_read_deviate_minmax(deviate, dev_target, deviate->max, 1)) {
        goto error;
    }

    if (deviate->min_set && yang_read_deviate_minmax(deviate, dev_target, deviate->min, 0)) {
        goto error;
    }

    if (deviate->units && yang_read_deviate_units(module->ctx, deviate, dev_target)) {
        goto error;
    }

    if ((deviate->flags & LYS_CONFIG_MASK)) {
        /* add and replace are the same in this case */
        /* remove current config value of the target ... */
        dev_target->flags &= ~LYS_CONFIG_MASK;

        /* ... and replace it with the value specified in deviation */
        dev_target->flags |= deviate->flags & LYS_CONFIG_MASK;
    }

    if ((deviate->flags & LYS_MAND_MASK) && yang_check_deviate_mandatory(deviate, dev_target)) {
        goto error;
    }

    if (deviate->type) {
        /* check target node type */
        if (dev_target->nodetype == LYS_LEAF) {
            type = &((struct lys_node_leaf *)dev_target)->type;
        } else if (dev_target->nodetype == LYS_LEAFLIST) {
            type = &((struct lys_node_leaflist *)dev_target)->type;
        } else {
            LOGVAL(LYE_INSTMT, LY_VLOG_NONE, NULL, "type");
            LOGVAL(LYE_SPEC, LY_VLOG_NONE, NULL, "Target node does not allow \"type\" property.");
            goto error;
        }
        /* remove type and initialize it */
        tmp_parent = type->parent;
        lys_type_free(module->ctx, type);
        memcpy(type, deviate->type, sizeof *deviate->type);
        free(deviate->type);
        deviate->type = type;
        deviate->type->parent = tmp_parent;
        if (unres_schema_add_node(module, unres, deviate->type, UNRES_TYPE_DER, dev_target) == -1) {
            goto error;
        }
    }

    return EXIT_SUCCESS;
error:
    if (deviate->type) {
        yang_type_free(module->ctx, deviate->type);
        deviate->type = NULL;
    }
    return EXIT_FAILURE;
}

static int
yang_check_deviation(struct lys_module *module, struct unres_schema *unres, struct lys_deviation *dev)
{
    int rc;
    uint i;
    struct lys_node *dev_target = NULL, *parent;
    struct ly_set *dflt_check = ly_set_new();
    unsigned int u;
    const char *value, *target_name;
    struct lys_node_leaflist *llist;
    struct lys_node_leaf *leaf;
    struct unres_schema tmp_unres;
    struct lys_module *mod;

    /* resolve target node */
    rc = resolve_augment_schema_nodeid(dev->target_name, NULL, module, 1, (const struct lys_node **)&dev_target);
    if (rc || !dev_target) {
        LOGVAL(LYE_INARG, LY_VLOG_NONE, NULL, dev->target_name, "deviation");
        goto error;
    }
    if (dev_target->module == lys_main_module(module)) {
        LOGVAL(LYE_INARG, LY_VLOG_NONE, NULL, dev->target_name, "deviation");
        LOGVAL(LYE_SPEC, LY_VLOG_NONE, NULL, "Deviating own module is not allowed.");
        goto error;
    }

    if (!dflt_check) {
        LOGMEM;
        goto error;
    }

    if (dev->deviate[0].mod == LY_DEVIATE_NO) {
        /* you cannot remove a key leaf */
        if ((dev_target->nodetype == LYS_LEAF) && dev_target->parent && (dev_target->parent->nodetype == LYS_LIST)) {
            for (i = 0; i < ((struct lys_node_list *)dev_target->parent)->keys_size; ++i) {
                if (((struct lys_node_list *)dev_target->parent)->keys[i] == (struct lys_node_leaf *)dev_target) {
                    LOGVAL(LYE_INARG, LY_VLOG_NONE, NULL, "not-supported", "deviation");
                    LOGVAL(LYE_SPEC, LY_VLOG_NONE, NULL, "\"not-supported\" deviation cannot remove a list key.");
                    return EXIT_FAILURE;
                }
            }
        }
        /* unlink and store the original node */
        lys_node_unlink(dev_target);
        dev->orig_node = dev_target;
    } else {
        /* store a shallow copy of the original node */
        memset(&tmp_unres, 0, sizeof tmp_unres);
        dev->orig_node = lys_node_dup(dev_target->module, NULL, dev_target, &tmp_unres, 1);
        /* just to be safe */
        if (tmp_unres.count) {
            LOGINT;
            goto error;
        }
    }

    for (i = 0; i < dev->deviate_size; ++i) {
        if (yang_check_deviate(module, unres, &dev->deviate[i], dev_target, dflt_check)) {
            yang_free_deviate(module->ctx, dev, i + 1);
            dev->deviate_size = i+1;
            goto error;  // missing free unresolve type in deviate
        }
    }
    /* now check whether default value, if any, matches the type */
    for (u = 0; u < dflt_check->number; ++u) {
        value = NULL;
        rc = EXIT_SUCCESS;
        if (dflt_check->set.s[u]->nodetype == LYS_LEAF) {
            leaf = (struct lys_node_leaf *)dflt_check->set.s[u];
            target_name = leaf->name;
            value = leaf->dflt;
            rc = unres_schema_add_node(module, unres, &leaf->type, UNRES_TYPE_DFLT, (struct lys_node *)(&leaf->dflt));
        } else { /* LYS_LEAFLIST */
            llist = (struct lys_node_leaflist *)dflt_check->set.s[u];
            target_name = llist->name;
            for (i = 0; i < llist->dflt_size; i++) {
                rc = unres_schema_add_node(module, unres, &llist->type, UNRES_TYPE_DFLT,
                                           (struct lys_node *)(&llist->dflt[i]));
                if (rc == -1) {
                    value = llist->dflt[i];
                    break;
                }
            }
        }
        if (rc == -1) {
            LOGVAL(LYE_INARG, LY_VLOG_NONE, NULL, value, "default");
            LOGVAL(LYE_SPEC, LY_VLOG_NONE, NULL,
                   "The default value \"%s\" of the deviated node \"%s\"no longer matches its type.",
                   target_name);
            goto error;
        }
    }
    ly_set_free(dflt_check);

    /* mark all the affected modules as deviated and implemented*/
    for(parent = dev_target; parent; parent = lys_parent(parent)) {
        mod = lys_node_module(parent);
        if (module != mod) {
        mod->deviated = 1;
        lys_set_implemented(mod);
    }
}

    return EXIT_SUCCESS;
error:
    ly_set_free(dflt_check);
    return EXIT_FAILURE;
}

static int
yang_check_sub_module(struct lys_module *module, struct unres_schema *unres, struct lys_node *node)
{
    uint i, erase_identities = 1, erase_nodes = 1, aug_size, dev_size = 0;

    aug_size = module->augment_size;
    module->augment_size = 0;
    dev_size = module->deviation_size;
    module->deviation_size = 0;

    if (yang_check_ext_instance(module, &module->ext, module->ext_size, module, unres)) {
        goto error;
    }

    /* check extension in revision */
    for (i = 0; i < module->rev_size; ++i) {
        if (yang_check_ext_instance(module, &module->rev[i].ext, module->rev[i].ext_size, &module->rev[i], unres)) {
            goto error;
        }
    }

    /* check extension in definition of extension */
    for (i = 0; i < module->extensions_size; ++i) {
        if (yang_check_ext_instance(module, &module->extensions[i].ext, module->extensions[i].ext_size, &module->extensions[i], unres)) {
            goto error;
        }
    }

    if (yang_check_typedef(module, NULL, unres)) {
        goto error;
    }

    /* check features */
    for (i = 0; i < module->features_size; ++i) {
        if (yang_check_iffeatures(module, NULL, &module->features[i], FEATURE_KEYWORD, unres)) {
            goto error;
        }
        if (yang_check_ext_instance(module, &module->features[i].ext, module->features[i].ext_size, &module->features[i], unres)) {
            goto error;
        }

        /* check for circular dependencies */
        if (module->features[i].iffeature_size && (unres_schema_add_node(module, unres, &module->features[i], UNRES_FEATURE, NULL) == -1)) {
            goto error;
        }
    }
    erase_identities = 0;
    if (yang_check_identities(module, unres)) {
        goto error;
    }
    erase_nodes = 0;
    if (yang_check_nodes(module, NULL, node, CONFIG_INHERIT_ENABLE, unres)) {
        goto error;
    }

    /* check deviation */
    for (i = 0; i < dev_size; ++i) {
        module->deviation_size++;
        if (yang_check_deviation(module, unres, &module->deviation[i])) {
            goto error;
        }
    }

    /* check augments */
    for (i = 0; i < aug_size; ++i) {
        module->augment_size++;
        if (yang_check_augment(module, &module->augment[i], CONFIG_INHERIT_ENABLE, unres)) {
            goto error;
        }
        if (unres_schema_add_node(module, unres, &module->augment[i], UNRES_AUGMENT, NULL) == -1) {
            goto error;
        }
    }

    return EXIT_SUCCESS;
error:
    if (erase_identities) {
        yang_free_ident_base(module->ident, 0, module->ident_size);
    }
    if (erase_nodes) {
        yang_free_nodes(module->ctx, node);
    }
    for (i = module->augment_size; i < aug_size; ++i) {
        yang_free_augment(module->ctx, &module->augment[i]);
    }
    for (i = module->deviation_size; i < dev_size; ++i) {
        yang_free_deviate(module->ctx, &module->deviation[i], 0);
        free(module->deviation[i].deviate);
    }
    return EXIT_FAILURE;
}<|MERGE_RESOLUTION|>--- conflicted
+++ resolved
@@ -2537,11 +2537,6 @@
         if (module && unres->count && resolve_unres_schema(module, unres)) {
             goto error;
         }
-
-        /* check correctness of includes */
-        if (lyp_check_include_missing(module)) {
-            goto error;
-        }
     }
 
     if (revision) {
@@ -2553,30 +2548,18 @@
         }
     }
 
-<<<<<<< HEAD
-    if (lyp_rfn_apply_ext(module)) {
-        goto error;
-    }
-
-    /* check correctness of includes */
-    if (lyp_check_include_missing(module)) {
-        goto error;
-    }
-
-    if (lyp_ctx_add_module(&module)) {
-        goto error;
-    }
-
-    if (module->deviation_size && !module->implemented) {
-        LOGVRB("Module \"%s\" includes deviations, changing its conformance to \"implement\".", module->name);
-        /* deviations always causes target to be made implemented,
-         * but augents and leafrefs not, so we have to apply them now */
-        if (lys_set_implemented(module)) {
-=======
     /* add into context if not already there */
     if (!ret) {
+        /* check correctness of includes */
+        if (lyp_check_include_missing(module)) {
+            goto error;
+        }
+
+        if (lyp_rfn_apply_ext(module)) {
+            goto error;
+        }
+
         if (lyp_ctx_add_module(module)) {
->>>>>>> 75250265
             goto error;
         }
 
@@ -3964,7 +3947,7 @@
         node->next = NULL;
         node->child = NULL;
         node->prev = node;
-        
+
         if (lys_node_addchild(parent, module->type ? ((struct lys_submodule *)module)->belongsto: module, node)) {
             lys_node_unlink(node);
             node->next = sibling;
