/**
 * @file tree.c
 * @author Radek Krejci <rkrejci@cesnet.cz>
 * @brief Manipulation with libyang data structures
 *
 * Copyright (c) 2015 CESNET, z.s.p.o.
 *
 * Redistribution and use in source and binary forms, with or without
 * modification, are permitted provided that the following conditions
 * are met:
 * 1. Redistributions of source code must retain the above copyright
 *    notice, this list of conditions and the following disclaimer.
 * 2. Redistributions in binary form must reproduce the above copyright
 *    notice, this list of conditions and the following disclaimer in
 *    the documentation and/or other materials provided with the
 *    distribution.
 * 3. Neither the name of the Company nor the names of its contributors
 *    may be used to endorse or promote products derived from this
 *    software without specific prior written permission.
 */
#define _GNU_SOURCE

#include <assert.h>
#include <ctype.h>
#include <stdlib.h>
#include <sys/mman.h>
#include <sys/stat.h>
#include <string.h>

#include "common.h"
#include "context.h"
#include "parser.h"
#include "resolve.h"
#include "xml.h"
#include "tree_internal.h"
#include "validation.h"

static const struct internal_modules int_mods = {
    .modules = {
        {"ietf-yang-types", "2013-07-15"},
        {"ietf-inet-types", "2013-07-15"},
        {"ietf-yang-library", "2015-07-03"}
    },
    .count = LY_INTERNAL_MODULE_COUNT
};

API struct lys_feature *
lys_is_disabled(struct lys_node *node, int recursive)
{
    int i;

check:
    if (node->nodetype != LYS_INPUT && node->nodetype != LYS_OUTPUT) {
        /* input/output does not have if-feature, so skip them */

        /* check local if-features */
        for (i = 0; i < node->features_size; i++) {
            if (!(node->features[i]->flags & LYS_FENABLED)) {
                return node->features[i];
            }
        }
    }

    if (!recursive) {
        return NULL;
    }

    /* go through parents */
    if (node->nodetype == LYS_AUGMENT) {
        /* go to parent actually means go to the target node */
        node = ((struct lys_node_augment *)node)->target;
    } else if (node->parent) {
        node = node->parent;
    } else {
        return NULL;
    }

    if (recursive == 2) {
        /* continue only if the node cannot have a data instance */
        if (node->nodetype & (LYS_CONTAINER | LYS_LEAF | LYS_LEAFLIST | LYS_LIST)) {
            return NULL;
        }
    }
    goto check;
}

struct lys_node *
lys_getnext(struct lys_node *last, struct lys_node *parent, struct lys_module *module, int options)
{
    struct lys_node *next;

    if (!last) {
        /* first call */

        /* get know where to start */
        if (parent) {
            /* schema subtree */
            next = last = parent->child;
        } else {
            /* top level data */
            assert(module);
            next = last = module->data;
        }
    } else {
        /* continue after the last returned value */
        next = last->next;
    }

repeat:
    while (next && (next->nodetype & (LYS_AUGMENT | LYS_GROUPING))) {
        next = next->next;
    }

    while (!next) {
        if (last->parent == parent) {
            /* no next element */
            return NULL;
        }
        last = last->parent;
        next = last->next;
        goto repeat;
    }

    switch (next->nodetype) {
    case LYS_USES:
    case LYS_CASE:
        /* go into */
        next = next->child;
        goto repeat;

    case LYS_CONTAINER:
    case LYS_LEAF:
    case LYS_ANYXML:
    case LYS_LIST:
    case LYS_LEAFLIST:
        return next;

    case LYS_CHOICE:
        if (options & LYS_GETNEXT_WITHCHOICE) {
            return next;
        } else {
            /* go into */
            next = next->child;
            goto repeat;
        }
        break;

    default:
        /* we should not be here */
        return NULL;
    }


}

static struct lys_node *
check_mand_getnext(struct lys_node *last, struct lys_node *parent)
{
    struct lys_node *next;

repeat:
    next = lys_getnext(last, parent, NULL, LYS_GETNEXT_WITHCHOICE);

    if (next && next->nodetype == LYS_CONTAINER) {
        if (((struct lys_node_container *)next)->presence) {
            /* mandatory elements under the non-existing presence
             * container are not mandatory - 7.6.5, rule 1 */
            next = next->next;
        } else {
            /* go into */
            next = next->child;
        }
        goto repeat;
    }

    return next;
}

static struct lys_node *
check_mand_check(struct lys_node *node, struct lys_node *stop, struct lyd_node *data)
{
    struct lys_node *siter = NULL, *parent = NULL;
    struct lyd_node *diter = NULL;
    struct lyd_set *set = NULL;
    unsigned int i;
    uint32_t minmax;

    if (node->flags & LYS_MAND_TRUE) {
       switch (node->nodetype) {
       case LYS_LEAF:
       case LYS_ANYXML:
       case LYS_CHOICE:
           if (node->parent->nodetype == LYS_CASE) {
               /* 7.6.5, rule 2 */
               /* 7.9.4, rule 1 */
               if (node->parent->parent->parent == data->schema) {
                   /* the only case the node's siblings can exist is that the
                    * data node passed originaly to ly_check_mandatory()
                    * had this choice as a child
                    */
                   /* try to find the node's siblings in data */
                   LY_TREE_FOR(data->child, diter) {
                       LY_TREE_FOR(node->parent->child, siter) {
                           if (siter == diter->schema) {
                               /* some sibling exists, rule applies */
                               break;
                           }
                       }
                       if (siter) {
                           break;
                       }
                   }
               }
               if (!siter) {
                   /* no sibling exists */
                   return NULL;
               }
           } else {
               for(parent = node->parent; parent != stop; parent = parent->parent) {
                   if (parent->nodetype != LYS_CONTAINER) {
                       /* 7.6.5, rule 1, checking presence is not needed
                        * since it is done in check_mand_getnext()
                        */
                       lyd_set_free(set);
                       return NULL;
                   }
                   /* add the parent to the list for searching in data tree */
                   if (!set) {
                       set = lyd_set_new();
                   }
                   lyd_set_add(set, (struct lyd_node *)parent);
               }
           }

           /* search for instance */
           if (set) {
               for (i = 0; i < set->number; i++) {
                   LY_TREE_FOR(data->child, diter) {
                       if (diter->schema == (struct lys_node *)(set->set[i])) {
                           break;
                       }
                   }
                   if (!diter) {
                       /* instance not found */
                       node = (struct lys_node *)(set->set[i]);
                       lyd_set_free(set);
                       return node;
                   }
                   data = diter;
               }
               lyd_set_free(set);
           }

           LY_TREE_FOR(data->child, diter) {
               if (diter->schema == node) {
                   return NULL;
               }
           }

           /* instance not found */
           /* 7.6.5, rule 3 (or 2) */
           /* 7.9.4, rule 2 */
           return node;
       default:
           /* error */
           break;
       }
    } else if (node->nodetype & (LYS_LIST | LYS_LEAFLIST)) {
        /* search for number of instances */
        minmax = 0;
        LY_TREE_FOR(data->child, diter) {
            if (diter->schema == node) {
                minmax++;
            }
        }

        /* check the specified constraints */
        if (node->nodetype == LYS_LIST) {
            if (((struct lys_node_list *)node)->min && minmax < ((struct lys_node_list *)node)->min) {
                return node;
            }

            if (((struct lys_node_list *)node)->max && minmax > ((struct lys_node_list *)node)->max) {
                return node;
            }
        } else if (node->nodetype == LYS_LEAFLIST) {
            if (((struct lys_node_leaflist *)node)->min && minmax < ((struct lys_node_leaflist *)node)->min) {
                return node;
            }

            if (((struct lys_node_leaflist *)node)->max && minmax > ((struct lys_node_leaflist *)node)->max) {
                return node;
            }
        }
    }

    return NULL;
}

struct lys_node *
ly_check_mandatory(struct lyd_node *data)
{
    struct lys_node *siter, *saux, *saux2, *result, *parent = NULL, *parent2;
    struct lyd_node *diter;
    int found;

    siter = data->schema->child;

repeat:
    while (siter) {
        if (lys_is_disabled(siter, 2)) {
            siter = siter->next;
            continue;
        }

        switch (siter->nodetype) {
        case LYS_CONTAINER:
        case LYS_LEAF:
        case LYS_ANYXML:
        case LYS_LIST:
        case LYS_LEAFLIST:
            /* check if there is some mandatory node; first test the siter itself ... */
            result = check_mand_check(siter, siter->parent, data);
            if (result) {
                return result;
            }
            /* ... and then the subtree */
            if (parent && siter->nodetype == LYS_CONTAINER && !((struct lys_node_container *)siter)->presence) {
                saux = NULL;
                while ((saux = check_mand_getnext(saux, siter))) {
                    result = check_mand_check(saux, siter, data);
                    if (result) {
                        return result;
                    }
                }
            }
            siter = siter->next;
            break;
        case LYS_CHOICE:
            /* search for instance */
            saux = siter;
            siter = siter->child;
            found = 0;
            parent2 = NULL;
repeat_choice:
            while (siter) {
                if (lys_is_disabled(siter, 2)) {
                    siter = siter->next;
                    continue;
                }

                switch (siter->nodetype) {
                case LYS_CONTAINER:
                case LYS_LEAF:
                case LYS_LEAFLIST:
                case LYS_LIST:
                case LYS_ANYXML:
                    LY_TREE_FOR(data->child, diter) {
                        if (diter->schema == siter) {
                            break;
                        }
                    }
                    if (diter) {
                        /* got instance */
                        /* check presence of mandatory siblings */
                        if (parent2 && parent2->nodetype == LYS_CASE) {
                            saux2 = NULL;
                            while ((saux2 = check_mand_getnext(saux2, parent2))) {
                                result = check_mand_check(saux2, parent2, data);
                                if (result) {
                                    return result;
                                }
                            }
                        }
                        siter = parent2 = NULL;
                        found = 1;
                        break;
                    }
                    siter = siter->next;
                    break;
                case LYS_CASE:
                case LYS_CHOICE:
                case LYS_USES:
                    /* go into */
                    if (!parent2) {
                        parent2 = siter;
                    }
                    siter = siter->child;
                    break;
                case LYS_AUGMENT:
                case LYS_GROUPING:
                    /* skip */
                    siter = siter->next;
                    break;
                default:
                    /* error */
                    break;
                }
            }

            if (parent2) {
                siter = parent2->next;
                if (parent2->parent == saux) {
                    parent2 = NULL;
                } else {
                    parent2 = parent2->parent;
                }
                goto repeat_choice;
            }

            if (!found && (saux->flags & LYS_MAND_TRUE)) {
                return saux;
            }

            /* go to next */
            siter = saux->next;

            break;
        case LYS_USES:
        case LYS_CASE:
            /* go into */
            parent = siter;
            siter = siter->child;
            break;
        default:
            /* can ignore, go to next */
            siter = siter->next;
            break;
        }
    }

    if (parent) {
        siter = parent->next;
        if (parent->parent == data->schema) {
            parent = NULL;
        } else {
            parent = parent->parent;
        }
        goto repeat;
    }

    return NULL;
}

void
lys_node_unlink(struct lys_node *node)
{
    struct lys_node *parent, *first;

    if (!node) {
        return;
    }

    /* unlink from data model if necessary */
    if (node->module) {
        if (node->module->data == node) {
            node->module->data = node->next;
        } else if (node->module->rpc == node) {
            node->module->rpc = node->next;
        } else if (node->module->notif == node) {
            node->module->notif = node->next;
        }
    }

    /* store pointers to important nodes */
    parent = node->parent;
    if (parent && !parent->nodetype) {
        /* handle augments - first, unlink it from the augment parent ... */
        if (parent->child == node) {
            parent->child = node->next;
        }
        /* and then continue with the target parent */
        parent = ((struct lys_node_augment *)parent)->target;
    }

    /* unlink from parent */
    if (parent) {
        if (parent->child == node) {
            parent->child = node->next;
        }
        node->parent = NULL;
    }

    /* unlink from siblings */
    if (node->prev == node) {
        /* there are no more siblings */
        return;
    }
    if (node->next) {
        node->next->prev = node->prev;
    } else {
        /* unlinking the last element */
        if (parent) {
            first = parent->child;
        } else {
            first = node;
            while (first->prev->next) {
                first = node->prev;
            }
        }
        first->prev = node->prev;
    }
    if (node->prev->next) {
        node->prev->next = node->next;
    }

    /* clean up the unlinked element */
    node->next = NULL;
    node->prev = node;
}

struct lys_node_grp *
lys_find_grouping_up(const char *name, struct lys_node *start, int in_submodules)
{
    struct lys_node *par_iter, *iter, *stop;
    int i;

    for (par_iter = start; par_iter; par_iter = par_iter->parent) {
        if (par_iter->nodetype & (LYS_CHOICE | LYS_CASE | LYS_AUGMENT | LYS_USES)) {
            continue;
        }

        for (iter = par_iter, stop = NULL; iter; iter = iter->prev) {
            if (!stop) {
                stop = par_iter;
            } else if (iter == stop) {
                break;
            }
            if (iter->nodetype != LYS_GROUPING) {
                continue;
            }

            if (name == iter->name) {
                return (struct lys_node_grp *)iter;
            }
        }
    }

    if (in_submodules) {
        for (i = 0; i < start->module->inc_size; ++i) {
            for (iter = start->module->inc[i].submodule->data; iter; iter = iter->next) {
                if (iter->nodetype != LYS_GROUPING) {
                    continue;
                }

                if (name == iter->name) {
                    return (struct lys_node_grp *)iter;
                }
            }
        }
    }

    return NULL;
}

/*
 * get next grouping in the root's subtree, in the
 * first call, tha last is NULL
 */
static struct lys_node_grp *
lys_get_next_grouping(struct lys_node_grp *lastgrp, struct lys_node *root)
{
    struct lys_node *last = (struct lys_node *)lastgrp;
    struct lys_node *next;

    assert(root);

    if (!last) {
        last = root;
    }

    while (1) {
        if ((last->nodetype & (LYS_CONTAINER | LYS_CHOICE | LYS_LIST | LYS_GROUPING | LYS_INPUT | LYS_OUTPUT))) {
            next = last->child;
        } else {
            next = NULL;
        }
        if (!next) {
            if (last == root) {
                /* we are done */
                return NULL;
            }

            /* no children, go to siblings */
            next = last->next;
        }
        while (!next) {
            /* go back through parents */
            if (last->parent == root) {
                /* we are done */
                return NULL;
            }
            last = last->parent;
            next = last->next;
        }

        if (next->nodetype == LYS_GROUPING) {
            return (struct lys_node_grp *)next;
        }

        last = next;
    }
}

/* logs directly */
int
lys_check_id(struct lys_node *node, struct lys_node *parent, struct lys_module *module)
{
    struct lys_node *start, *stop, *iter;
    struct lys_node_grp *grp;
    int down;

    assert(node);

    if (!parent) {
        assert(module);
    } else {
        module = parent->module;
    }

    switch (node->nodetype) {
    case LYS_GROUPING:
        /* 6.2.1, rule 6 */
        if (parent) {
            if (parent->child) {
                down = 1;
                start = parent->child;
            } else {
                down = 0;
                start = parent;
            }
        } else {
            down = 1;
            start = module->data;
        }
        /* go up */
        if (lys_find_grouping_up(node->name, start, 0)) {
            LOGVAL(LYE_DUPID, 0, "grouping", node->name);
            return EXIT_FAILURE;
        }
        /* go down, because grouping can be defined after e.g. container in which is collision */
        if (down) {
            for (iter = start, stop = NULL; iter; iter = iter->prev) {
                if (!stop) {
                    stop = start;
                } else if (iter == stop) {
                    break;
                }
                if (!(iter->nodetype & (LYS_CONTAINER | LYS_CHOICE | LYS_LIST | LYS_GROUPING | LYS_INPUT | LYS_OUTPUT))) {
                    continue;
                }

                grp = NULL;
                while ((grp = lys_get_next_grouping(grp, iter))) {
                    if (node->name == grp->name) {
                        LOGVAL(LYE_DUPID, 0, "grouping", node->name);
                        return EXIT_FAILURE;
                    }
                }
            }
        }
        break;
    case LYS_LEAF:
    case LYS_LEAFLIST:
    case LYS_LIST:
    case LYS_CONTAINER:
    case LYS_CHOICE:
    case LYS_ANYXML:
        /* 6.2.1, rule 7 */
        if (parent) {
            iter = parent;
            while (iter && (iter->nodetype & (LYS_USES | LYS_CASE | LYS_CHOICE))) {
                iter = iter->parent;
            }
            if (!iter) {
                stop = NULL;
                iter = module->data;
            } else {
                stop = iter;
                iter = iter->child;
            }
        } else {
            stop = NULL;
            iter = module->data;
        }
        while (iter) {
            if (iter->nodetype & (LYS_USES | LYS_CASE)) {
                iter = iter->child;
                continue;
            }

            if (iter->nodetype & (LYS_LEAF | LYS_LEAFLIST | LYS_LIST | LYS_CONTAINER | LYS_CHOICE | LYS_ANYXML)) {
                if (iter->module == node->module && iter->name == node->name) {
                    LOGVAL(LYE_SPEC, 0, "Duplicated child identifier \"%s\" in \"%s\".", node->name,
                           stop ? stop->name : "(sub)module");
                    return EXIT_FAILURE;
                }
            }

            /* special case for choice - we must check the choice's name as
             * well as the names of nodes under the choice
             */
            if (iter->nodetype == LYS_CHOICE) {
                iter = iter->child;
                continue;
            }

            /* go to siblings */
            if (!iter->next) {
                /* no sibling, go to parent's sibling */
                do {
                    iter = iter->parent;
                    if (iter && iter->next) {
                        break;
                    }
                } while (iter != stop);

                if (iter == stop) {
                    break;
                }
            }
            iter = iter->next;
        }
        break;
    case LYS_CASE:
        /* 6.2.1, rule 8 */
        LY_TREE_FOR(parent->child, iter) {
            if (!(iter->nodetype & (LYS_ANYXML | LYS_CASE | LYS_CONTAINER | LYS_LEAF | LYS_LEAFLIST | LYS_LIST))) {
                continue;
            }

            if (iter->module == node->module && iter->name == node->name) {
                LOGVAL(LYE_DUPID, 0, "case", node->name);
                return EXIT_FAILURE;
            }
        }
        break;
    default:
        /* no check needed */
        break;
    }

    return EXIT_SUCCESS;
}

/* logs directly */
int
lys_node_addchild(struct lys_node *parent, struct lys_module *module, struct lys_node *child)
{
    struct lys_node *iter, **trg = NULL;
    int type;

    assert(child);

    if (parent) {
        type = parent->nodetype;
        module = parent->module;
    } else {
        assert(module);
        type = 0;
        if (child->nodetype == LYS_NOTIF) {
            trg = &module->notif;
        } else if (child->nodetype == LYS_RPC) {
            trg = &module->rpc;
        } else {
            trg = &module->data;
        }
    }

    /* checks */
    switch (type) {
    case LYS_CONTAINER:
    case LYS_LIST:
    case LYS_GROUPING:
    case LYS_USES:
    case LYS_INPUT:
    case LYS_OUTPUT:
    case LYS_NOTIF:
        if (!(child->nodetype &
                (LYS_ANYXML | LYS_CHOICE | LYS_CONTAINER | LYS_GROUPING | LYS_LEAF |
                 LYS_LEAFLIST | LYS_LIST | LYS_USES))) {
            LOGVAL(LYE_SPEC, 0, "Unexpected substatement \"%s\" in \"%s\" (%s).",
                   strnodetype(child->nodetype), strnodetype(parent->nodetype), parent->name);
            return EXIT_FAILURE;
        }

        break;
    case LYS_CHOICE:
        if (!(child->nodetype &
                (LYS_ANYXML | LYS_CASE | LYS_CONTAINER | LYS_LEAF | LYS_LEAFLIST | LYS_LIST))) {
            LOGVAL(LYE_SPEC, 0, "Unexpected substatement \"%s\" in \"choice\" %s.",
                   strnodetype(child->nodetype), parent->name);
            return EXIT_FAILURE;
        }
        break;
    case LYS_CASE:
        if (!(child->nodetype &
                (LYS_ANYXML | LYS_CHOICE | LYS_CONTAINER | LYS_LEAF | LYS_LEAFLIST | LYS_LIST | LYS_USES))) {
            LOGVAL(LYE_SPEC, 0, "Unexpected substatement \"%s\" in \"case\" %s.",
                   strnodetype(child->nodetype), parent->name);
            return EXIT_FAILURE;
        }
        break;
    case LYS_RPC:
        if (!(child->nodetype & (LYS_INPUT | LYS_OUTPUT | LYS_GROUPING))) {
            LOGVAL(LYE_SPEC, 0, "Unexpected substatement \"%s\" in \"rpc\" %s.",
                   strnodetype(child->nodetype), parent->name);
            return EXIT_FAILURE;
        }
        break;
    case LYS_LEAF:
    case LYS_LEAFLIST:
    case LYS_ANYXML:
        LOGVAL(LYE_SPEC, 0, "The \"%s\" statement (%s) cannot have any data substatement.",
               strnodetype(parent->nodetype), parent->name);
        return EXIT_FAILURE;
    case LYS_AUGMENT:
        if (!(child->nodetype &
                (LYS_ANYXML | LYS_CASE | LYS_CHOICE | LYS_CONTAINER | LYS_LEAF
                | LYS_LEAFLIST | LYS_LIST | LYS_USES))) {
            LOGVAL(LYE_SPEC, 0, "Unexpected substatement \"%s\" in \"%s\" (%s).",
                   strnodetype(child->nodetype), strnodetype(parent->nodetype), parent->name);
            return EXIT_FAILURE;
        }
        break;
    case LYS_UNKNOWN:
        /* top level */
        if (!(child->nodetype &
                (LYS_ANYXML | LYS_CHOICE | LYS_CONTAINER | LYS_LEAF | LYS_GROUPING
                | LYS_LEAFLIST | LYS_LIST | LYS_USES | LYS_RPC | LYS_NOTIF | LYS_AUGMENT))) {
            LOGVAL(LYE_SPEC, 0, "Unexpected substatement \"%s\" in (sub)module \"%s\"",
                   strnodetype(child->nodetype), module->name);
            return EXIT_FAILURE;
        }

        break;;
    }

    /* check identifier uniqueness */
    if (lys_check_id(child, parent, module)) {
        return EXIT_FAILURE;
    }

    if (child->parent) {
        lys_node_unlink(child);
    }

    if (!parent) {
        if (*trg) {
            (*trg)->prev->next = child;
            child->prev = (*trg)->prev;
            (*trg)->prev = child;
        } else {
            (*trg) = child;
        }
    } else {
        if (!parent->child) {
            /* the only/first child of the parent */
            parent->child = child;
            child->parent = parent;
            iter = child;
        } else {
            /* add a new child at the end of parent's child list */
            iter = parent->child->prev;
            iter->next = child;
            child->prev = iter;
        }
        while (iter->next) {
            iter = iter->next;
            iter->parent = parent;
        }
        parent->child->prev = iter;
    }

    return EXIT_SUCCESS;
}

API struct lys_module *
lys_parse(struct ly_ctx *ctx, const char *data, LYS_INFORMAT format)
{
    struct unres_schema *unres;
    struct lys_module *mod = NULL;

    if (!ctx || !data) {
        LOGERR(LY_EINVAL, "%s: Invalid parameter.", __func__);
        return NULL;
    }

    unres = calloc(1, sizeof *unres);

    switch (format) {
    case LYS_IN_YIN:
        mod = yin_read_module(ctx, data, 1, unres);
        break;
    case LYS_IN_YANG:
    default:
        /* TODO */
        break;
    }

    if (mod && unres->count && resolve_unres_schema(mod, unres)) {
        lys_free(mod, 0);
        mod = NULL;
    }
    free(unres->item);
    free(unres->type);
    free(unres->str_snode);
#ifndef NDEBUG
    free(unres->line);
#endif
    free(unres);

    return mod;
}

struct lys_submodule *
lys_submodule_parse(struct lys_module *module, const char *data, LYS_INFORMAT format, int implement)
{
    struct unres_schema *unres;
    struct lys_submodule *submod = NULL;

    assert(module);
    assert(data);

    unres = calloc(1, sizeof *unres);

    switch (format) {
    case LYS_IN_YIN:
        submod = yin_read_submodule(module, data, implement, unres);
        break;
    case LYS_IN_YANG:
    default:
        /* TODO */
        break;
    }

   if (submod && unres->count && resolve_unres_schema((struct lys_module *)submod, unres)) {
        lys_submodule_free(submod, 0);
        submod = NULL;
    }
    free(unres->item);
    free(unres->type);
    free(unres->str_snode);
#ifndef NDEBUG
    free(unres->line);
#endif
    free(unres);

    return submod;
}

API struct lys_module *
lys_read(struct ly_ctx *ctx, int fd, LYS_INFORMAT format)
{
    struct lys_module *module;
    struct stat sb;
    char *addr;

    if (!ctx || fd < 0) {
        LOGERR(LY_EINVAL, "%s: Invalid parameter.", __func__);
        return NULL;
    }

    /*
     * TODO
     * This is just a temporary solution to make working automatic search for
     * imported modules. This doesn't work e.g. for streams (stdin)
     */
    fstat(fd, &sb);
    addr = mmap(NULL, sb.st_size, PROT_READ, MAP_PRIVATE, fd, 0);
    module = lys_parse(ctx, addr, format);
    munmap(addr, sb.st_size);

    return module;
}

struct lys_submodule *
lys_submodule_read(struct lys_module *module, int fd, LYS_INFORMAT format, int implement)
{
    struct lys_submodule *submodule;
    struct stat sb;
    char *addr;

    assert(module);
    assert(fd >= 0);

    /*
     * TODO
     * This is just a temporary solution to make working automatic search for
     * imported modules. This doesn't work e.g. for streams (stdin)
     */
    fstat(fd, &sb);
    addr = mmap(NULL, sb.st_size, PROT_READ, MAP_PRIVATE, fd, 0);
    /* TODO addr error check */
    submodule = lys_submodule_parse(module, addr, format, implement);
    munmap(addr, sb.st_size);

    return submodule;

}

static struct lys_restr *
lys_restr_dup(struct ly_ctx *ctx, struct lys_restr *old, int size)
{
    struct lys_restr *result;
    int i;

    if (!size) {
        return NULL;
    }

    result = calloc(size, sizeof *result);
    for (i = 0; i < size; i++) {
        result[i].expr = lydict_insert(ctx, old[i].expr, 0);
        result[i].dsc = lydict_insert(ctx, old[i].dsc, 0);
        result[i].ref = lydict_insert(ctx, old[i].ref, 0);
        result[i].eapptag = lydict_insert(ctx, old[i].eapptag, 0);
        result[i].emsg = lydict_insert(ctx, old[i].emsg, 0);
    }

    return result;
}

void
lys_restr_free(struct ly_ctx *ctx, struct lys_restr *restr)
{
    assert(ctx);
    if (!restr) {
        return;
    }

    lydict_remove(ctx, restr->expr);
    lydict_remove(ctx, restr->dsc);
    lydict_remove(ctx, restr->ref);
    lydict_remove(ctx, restr->eapptag);
    lydict_remove(ctx, restr->emsg);
}

static void
lys_type_dup(struct lys_module *mod, struct lys_node *parent, struct lys_type *new, struct lys_type *old,
            struct unres_schema *unres)
{
    int i;

    new->prefix = lydict_insert(mod->ctx, old->prefix, 0);
    new->base = old->base;
    new->der = old->der;

    i = unres_schema_find(unres, old, UNRES_TYPE_DER);
    if (i != -1) {
        /* HACK for unres */
        new->der = (struct lys_tpdf *)parent;
        if (unres_schema_add_str(mod, unres, new, UNRES_TYPE_DER, unres->str_snode[i], 0) == -1) {
            LOGINT;
        }
        return;
    }

    switch (new->base) {
    case LY_TYPE_BINARY:
        if (old->info.binary.length) {
            new->info.binary.length = lys_restr_dup(mod->ctx, old->info.binary.length, 1);
        }
        break;

    case LY_TYPE_BITS:
        new->info.bits.count = old->info.bits.count;
        if (new->info.bits.count) {
            new->info.bits.bit = calloc(new->info.bits.count, sizeof *new->info.bits.bit);
            for (i = 0; i < new->info.bits.count; i++) {
                new->info.bits.bit[i].name = lydict_insert(mod->ctx, old->info.bits.bit[i].name, 0);
                new->info.bits.bit[i].dsc = lydict_insert(mod->ctx, old->info.bits.bit[i].dsc, 0);
                new->info.bits.bit[i].ref = lydict_insert(mod->ctx, old->info.bits.bit[i].ref, 0);
                new->info.bits.bit[i].status = old->info.bits.bit[i].status;
                new->info.bits.bit[i].pos = old->info.bits.bit[i].pos;
            }
        }
        break;

    case LY_TYPE_DEC64:
        new->info.dec64.dig = old->info.dec64.dig;
        if (old->info.dec64.range) {
            new->info.dec64.range = lys_restr_dup(mod->ctx, old->info.dec64.range, 1);
        }
        break;

    case LY_TYPE_ENUM:
        new->info.enums.count = old->info.enums.count;
        if (new->info.enums.count) {
            new->info.enums.enm = calloc(new->info.enums.count, sizeof *new->info.enums.enm);
            for (i = 0; i < new->info.enums.count; i++) {
                new->info.enums.enm[i].name = lydict_insert(mod->ctx, old->info.enums.enm[i].name, 0);
                new->info.enums.enm[i].dsc = lydict_insert(mod->ctx, old->info.enums.enm[i].dsc, 0);
                new->info.enums.enm[i].ref = lydict_insert(mod->ctx, old->info.enums.enm[i].ref, 0);
                new->info.enums.enm[i].status = old->info.enums.enm[i].status;
                new->info.enums.enm[i].value = old->info.enums.enm[i].value;
            }
        }
        break;

    case LY_TYPE_IDENT:
        if (old->info.ident.ref) {
            new->info.ident.ref = old->info.ident.ref;
        } else {
            i = unres_schema_find(unres, old, UNRES_TYPE_IDENTREF);
            assert(i != -1);
            if (unres_schema_add_str(mod, unres, new, UNRES_TYPE_IDENTREF, unres->str_snode[i], 0) == -1) {
                LOGINT;
            }
        }
        break;

    case LY_TYPE_INST:
        new->info.inst.req = old->info.inst.req;
        break;

    case LY_TYPE_INT8:
    case LY_TYPE_INT16:
    case LY_TYPE_INT32:
    case LY_TYPE_INT64:
    case LY_TYPE_UINT8:
    case LY_TYPE_UINT16:
    case LY_TYPE_UINT32:
    case LY_TYPE_UINT64:
        if (old->info.num.range) {
            new->info.num.range = lys_restr_dup(mod->ctx, old->info.num.range, 1);
        }
        break;

    case LY_TYPE_LEAFREF:
        new->info.lref.path = lydict_insert(mod->ctx, old->info.lref.path, 0);
        if (unres_schema_add_node(mod, unres, new, UNRES_TYPE_LEAFREF, parent, 0) == -1) {
            LOGINT;
        }
        break;

    case LY_TYPE_STRING:
        if (old->info.str.length) {
            new->info.str.length = lys_restr_dup(mod->ctx, old->info.str.length, 1);
        }
        new->info.str.patterns = lys_restr_dup(mod->ctx, old->info.str.patterns, old->info.str.pat_count);
        break;

    case LY_TYPE_UNION:
        new->info.uni.count = old->info.uni.count;
        if (new->info.uni.count) {
            new->info.uni.types = calloc(new->info.uni.count, sizeof *new->info.uni.types);
            for (i = 0; i < new->info.uni.count; i++) {
                lys_type_dup(mod, parent, &(new->info.uni.types[i]), &(old->info.uni.types[i]), unres);
            }
        }
        break;

    default:
        /* nothing to do for LY_TYPE_BOOL, LY_TYPE_EMPTY */
        break;
    }
}

void
lys_type_free(struct ly_ctx *ctx, struct lys_type *type)
{
    int i;

    assert(ctx);
    if (!type) {
        return;
    }

    lydict_remove(ctx, type->prefix);

    switch (type->base) {
    case LY_TYPE_BINARY:
        lys_restr_free(ctx, type->info.binary.length);
        free(type->info.binary.length);
        break;
    case LY_TYPE_BITS:
        for (i = 0; i < type->info.bits.count; i++) {
            lydict_remove(ctx, type->info.bits.bit[i].name);
            lydict_remove(ctx, type->info.bits.bit[i].dsc);
            lydict_remove(ctx, type->info.bits.bit[i].ref);
        }
        free(type->info.bits.bit);
        break;

    case LY_TYPE_DEC64:
        lys_restr_free(ctx, type->info.dec64.range);
        free(type->info.dec64.range);
        break;

    case LY_TYPE_ENUM:
        for (i = 0; i < type->info.enums.count; i++) {
            lydict_remove(ctx, type->info.enums.enm[i].name);
            lydict_remove(ctx, type->info.enums.enm[i].dsc);
            lydict_remove(ctx, type->info.enums.enm[i].ref);
        }
        free(type->info.enums.enm);
        break;

    case LY_TYPE_INT8:
    case LY_TYPE_INT16:
    case LY_TYPE_INT32:
    case LY_TYPE_INT64:
    case LY_TYPE_UINT8:
    case LY_TYPE_UINT16:
    case LY_TYPE_UINT32:
    case LY_TYPE_UINT64:
        lys_restr_free(ctx, type->info.num.range);
        free(type->info.num.range);
        break;

    case LY_TYPE_LEAFREF:
        lydict_remove(ctx, type->info.lref.path);
        break;

    case LY_TYPE_STRING:
        lys_restr_free(ctx, type->info.str.length);
        free(type->info.str.length);
        for (i = 0; i < type->info.str.pat_count; i++) {
            lys_restr_free(ctx, &type->info.str.patterns[i]);
        }
        free(type->info.str.patterns);
        break;

    case LY_TYPE_UNION:
        for (i = 0; i < type->info.uni.count; i++) {
            lys_type_free(ctx, &type->info.uni.types[i]);
        }
        free(type->info.uni.types);
        break;

    default:
        /* nothing to do for LY_TYPE_IDENT, LY_TYPE_INST, LY_TYPE_BOOL, LY_TYPE_EMPTY */
        break;
    }
}

static struct lys_tpdf *
lys_tpdf_dup(struct lys_module *mod, struct lys_node *parent, struct lys_tpdf *old, int size, struct unres_schema *unres)
{
    struct lys_tpdf *result;
    int i;

    if (!size) {
        return NULL;
    }

    result = calloc(size, sizeof *result);
    for (i = 0; i < size; i++) {
        result[i].name = lydict_insert(mod->ctx, old[i].name, 0);
        result[i].dsc = lydict_insert(mod->ctx, old[i].dsc, 0);
        result[i].ref = lydict_insert(mod->ctx, old[i].ref, 0);
        result[i].flags = old[i].flags;
        result[i].module = old[i].module;

        lys_type_dup(mod, parent, &(result[i].type), &(old[i].type), unres);

        result[i].dflt = lydict_insert(mod->ctx, old[i].dflt, 0);
        result[i].units = lydict_insert(mod->ctx, old[i].units, 0);
    }

    return result;
}

static void
lys_tpdf_free(struct ly_ctx *ctx, struct lys_tpdf *tpdf)
{
    assert(ctx);
    if (!tpdf) {
        return;
    }

    lydict_remove(ctx, tpdf->name);
    lydict_remove(ctx, tpdf->dsc);
    lydict_remove(ctx, tpdf->ref);

    lys_type_free(ctx, &tpdf->type);

    lydict_remove(ctx, tpdf->units);
    lydict_remove(ctx, tpdf->dflt);
}

static struct lys_when *
lys_when_dup(struct ly_ctx *ctx, struct lys_when *old)
{
    struct lys_when *new;

    if (!old) {
        return NULL;
    }

    new = calloc(1, sizeof *new);
    new->cond = lydict_insert(ctx, old->cond, 0);
    new->dsc = lydict_insert(ctx, old->dsc, 0);
    new->ref = lydict_insert(ctx, old->ref, 0);

    return new;
}

static void
lys_when_free(struct ly_ctx *ctx, struct lys_when *w)
{
    if (!w) {
        return;
    }

    lydict_remove(ctx, w->cond);
    lydict_remove(ctx, w->dsc);
    lydict_remove(ctx, w->ref);

    free(w);
}

static void
lys_augment_free(struct ly_ctx *ctx, struct lys_node_augment aug)
{
    lydict_remove(ctx, aug.target_name);
    lydict_remove(ctx, aug.dsc);
    lydict_remove(ctx, aug.ref);

    free(aug.features);

    lys_when_free(ctx, aug.when);

    /* Do not free the children, they were appended somewhere and their
     * new parent will take care of them.
     */
}

static struct lys_node_augment *
lys_augment_dup(struct lys_module *module, struct lys_node *parent, struct lys_node_augment *old, int size)
{
    struct lys_node_augment *new = NULL;
    struct lys_node *old_child, *new_child;
    int i;

    if (!size) {
        return NULL;
    }

    new = calloc(size, sizeof *new);
    for (i = 0; i < size; i++) {
        new[i].target_name = lydict_insert(module->ctx, old[i].target_name, 0);
        new[i].dsc = lydict_insert(module->ctx, old[i].dsc, 0);
        new[i].ref = lydict_insert(module->ctx, old[i].ref, 0);
        new[i].flags = old[i].flags;
        new[i].module = old[i].module;
        new[i].nodetype = old[i].nodetype;
        /* this must succeed, it was already resolved once */
        if (resolve_schema_nodeid(new[i].target_name, parent->child, new[i].module, LYS_AUGMENT, &new[i].target)) {
            LOGINT;
            free(new);
            return NULL;
        }
        new[i].parent = parent;

        /* Correct the augment nodes.
         * This function can only be called from lys_node_dup() with uses
         * being the node duplicated, so we must have a case of grouping
         * with a uses with augments. The augmented nodes have already been
         * copied and everything is almost fine except their parent is wrong
         * (it was set to their actual data parent, not an augment), so
         * we just correct it.
         */
        LY_TREE_FOR(new[i].target->child, new_child) {
            if (new_child->name == old[i].child->name) {
                break;
            }
        }
        assert(new_child);
        LY_TREE_FOR(old[i].child, old_child) {
            /* all augment nodes were connected as siblings, there can be no more after this */
            if (old_child->parent != (struct lys_node *)&old[i]) {
                break;
            }

            assert(old_child->name == new_child->name);

            new_child->parent = (struct lys_node *)&new[i];
            new_child = new_child->next;
        }
    }

    return new;
}

static struct lys_refine *
lys_refine_dup(struct lys_module *mod, struct lys_refine *old, int size, struct lys_node_uses *uses,
              struct unres_schema *unres)
{
    struct lys_refine *result;
    int i, j;

    if (!size) {
        return NULL;
    }

    result = calloc(size, sizeof *result);
    for (i = 0; i < size; i++) {
        result[i].target_name = lydict_insert(mod->ctx, old[i].target_name, 0);
        result[i].dsc = lydict_insert(mod->ctx, old[i].dsc, 0);
        result[i].ref = lydict_insert(mod->ctx, old[i].ref, 0);
        result[i].flags = old[i].flags;
        result[i].target_type = old[i].target_type;

        result[i].must_size = old[i].must_size;
        result[i].must = lys_restr_dup(mod->ctx, old[i].must, old[i].must_size);
        for (j = 0; j < result[i].must_size; ++j) {
            if (unres_schema_add_node(mod, unres, &result[i].must[j], UNRES_MUST, (struct lys_node *)uses, 0) == -1) {
                free(result);
                return NULL;
            }
        }

        if (result[i].target_type & (LYS_LEAF | LYS_CHOICE)) {
            result[i].mod.dflt = lydict_insert(mod->ctx, old[i].mod.dflt, 0);
        } else if (result[i].target_type == LYS_CONTAINER) {
            result[i].mod.presence = lydict_insert(mod->ctx, old[i].mod.presence, 0);
        } else if (result[i].target_type & (LYS_LIST | LYS_LEAFLIST)) {
            result[i].mod.list = old[i].mod.list;
        }
    }

    return result;
}

static void
lys_ident_free(struct ly_ctx *ctx, struct lys_ident *ident)
{
    struct lys_ident_der *der;

    assert(ctx);
    if (!ident) {
        return;
    }

    /*
     * if caller free only a single data model which is used (its identity is
     * reference from identity in another module), this silly freeing can lead
     * to segmentation fault. But without noting if the module is used by some
     * other, it cannot be solved.
     *
     * Possible solution is to not allow caller to remove particular schema
     * from the context. This is the current approach.
     */
    while (ident->der) {
        der = ident->der;
        ident->der = der->next;
        free(der);
    }

    lydict_remove(ctx, ident->name);
    lydict_remove(ctx, ident->dsc);
    lydict_remove(ctx, ident->ref);

}

static void
lys_grp_free(struct ly_ctx *ctx, struct lys_node_grp *grp)
{
    int i;

    /* handle only specific parts for LYS_GROUPING */
    for (i = 0; i < grp->tpdf_size; i++) {
        lys_tpdf_free(ctx, &grp->tpdf[i]);
    }
    free(grp->tpdf);
}

static void
lys_rpc_inout_free(struct ly_ctx *ctx, struct lys_node_rpc_inout *io)
{
    int i;

    /* handle only specific parts for LYS_INPUT and LYS_OUTPUT */
    for (i = 0; i < io->tpdf_size; i++) {
        lys_tpdf_free(ctx, &io->tpdf[i]);
    }
    free(io->tpdf);
}

static void
lys_anyxml_free(struct ly_ctx *ctx, struct lys_node_anyxml *anyxml)
{
    int i;

    for (i = 0; i < anyxml->must_size; i++) {
        lys_restr_free(ctx, &anyxml->must[i]);
    }
    free(anyxml->must);

    lys_when_free(ctx, anyxml->when);
}

static void
lys_leaf_free(struct ly_ctx *ctx, struct lys_node_leaf *leaf)
{
    int i;

    for (i = 0; i < leaf->must_size; i++) {
        lys_restr_free(ctx, &leaf->must[i]);
    }
    free(leaf->must);

    lys_when_free(ctx, leaf->when);

    lys_type_free(ctx, &leaf->type);
    lydict_remove(ctx, leaf->units);
    lydict_remove(ctx, leaf->dflt);
}

static void
lys_leaflist_free(struct ly_ctx *ctx, struct lys_node_leaflist *llist)
{
    int i;

    for (i = 0; i < llist->must_size; i++) {
        lys_restr_free(ctx, &llist->must[i]);
    }
    free(llist->must);

    lys_when_free(ctx, llist->when);

    lys_type_free(ctx, &llist->type);
    lydict_remove(ctx, llist->units);
}

static void
lys_list_free(struct ly_ctx *ctx, struct lys_node_list *list)
{
    int i;

    /* handle only specific parts for LY_NODE_LIST */
    for (i = 0; i < list->tpdf_size; i++) {
        lys_tpdf_free(ctx, &list->tpdf[i]);
    }
    free(list->tpdf);

    for (i = 0; i < list->must_size; i++) {
        lys_restr_free(ctx, &list->must[i]);
    }
    free(list->must);

    lys_when_free(ctx, list->when);

    for (i = 0; i < list->unique_size; i++) {
        free(list->unique[i].leafs);
    }
    free(list->unique);

    free(list->keys);
}

static void
lys_container_free(struct ly_ctx *ctx, struct lys_node_container *cont)
{
    int i;

    /* handle only specific parts for LY_NODE_CONTAINER */
    lydict_remove(ctx, cont->presence);

    for (i = 0; i < cont->tpdf_size; i++) {
        lys_tpdf_free(ctx, &cont->tpdf[i]);
    }
    free(cont->tpdf);

    for (i = 0; i < cont->must_size; i++) {
        lys_restr_free(ctx, &cont->must[i]);
    }
    free(cont->must);

    lys_when_free(ctx, cont->when);
}

static void
lys_feature_free(struct ly_ctx *ctx, struct lys_feature *f)
{
    lydict_remove(ctx, f->name);
    lydict_remove(ctx, f->dsc);
    lydict_remove(ctx, f->ref);
    free(f->features);
}

static void
lys_deviation_free(struct ly_ctx *ctx, struct lys_deviation *dev)
{
    int i, j;

    lydict_remove(ctx, dev->target_name);
    lydict_remove(ctx, dev->dsc);
    lydict_remove(ctx, dev->ref);

    for (i = 0; i < dev->deviate_size; i++) {
        lydict_remove(ctx, dev->deviate[i].dflt);
        lydict_remove(ctx, dev->deviate[i].units);

        if (dev->deviate[i].mod == LY_DEVIATE_DEL) {
            for (j = 0; j < dev->deviate[i].must_size; j++) {
                lys_restr_free(ctx, &dev->deviate[i].must[j]);
            }
            free(dev->deviate[i].must);

            for (j = 0; j < dev->deviate[i].unique_size; j++) {
                free(dev->deviate[j].unique[j].leafs);
            }
            free(dev->deviate[i].unique);
        }
    }
    free(dev->deviate);
}

static void
lys_uses_free(struct ly_ctx *ctx, struct lys_node_uses *uses)
{
    int i, j;

    for (i = 0; i < uses->refine_size; i++) {
        lydict_remove(ctx, uses->refine[i].target_name);
        lydict_remove(ctx, uses->refine[i].dsc);
        lydict_remove(ctx, uses->refine[i].ref);

        for (j = 0; j < uses->refine[j].must_size; j++) {
            lys_restr_free(ctx, &uses->refine[i].must[j]);
        }
        free(uses->refine[i].must);

        if (uses->refine[i].target_type & (LYS_LEAF | LYS_CHOICE)) {
            lydict_remove(ctx, uses->refine[i].mod.dflt);
        } else if (uses->refine[i].target_type & LYS_CONTAINER) {
            lydict_remove(ctx, uses->refine[i].mod.presence);
        }
    }
    free(uses->refine);

    for (i = 0; i < uses->augment_size; i++) {
        lys_augment_free(ctx, uses->augment[i]);
    }
    free(uses->augment);

    lys_when_free(ctx, uses->when);
}

void
lys_node_free(struct lys_node *node)
{
    struct ly_ctx *ctx;
    struct lys_node *sub, *next;

    if (!node) {
        return;
    }

    assert(node->module);
    assert(node->module->ctx);

    ctx = node->module->ctx;

    /* common part */
    LY_TREE_FOR_SAFE(node->child, next, sub) {
        lys_node_free(sub);
    }

    if (!(node->nodetype & (LYS_INPUT | LYS_OUTPUT))) {
        free(node->features);
        lydict_remove(ctx, node->name);
        lydict_remove(ctx, node->dsc);
        lydict_remove(ctx, node->ref);
    }

    /* specific part */
    switch (node->nodetype) {
    case LYS_CONTAINER:
        lys_container_free(ctx, (struct lys_node_container *)node);
        break;
    case LYS_CHOICE:
        lys_when_free(ctx, ((struct lys_node_choice *)node)->when);
        break;
    case LYS_LEAF:
        lys_leaf_free(ctx, (struct lys_node_leaf *)node);
        break;
    case LYS_LEAFLIST:
        lys_leaflist_free(ctx, (struct lys_node_leaflist *)node);
        break;
    case LYS_LIST:
        lys_list_free(ctx, (struct lys_node_list *)node);
        break;
    case LYS_ANYXML:
        lys_anyxml_free(ctx, (struct lys_node_anyxml *)node);
        break;
    case LYS_USES:
        lys_uses_free(ctx, (struct lys_node_uses *)node);
        break;
    case LYS_CASE:
        lys_when_free(ctx, ((struct lys_node_case *)node)->when);
        break;
    case LYS_AUGMENT:
        /* do nothing */
        break;
    case LYS_GROUPING:
    case LYS_RPC:
    case LYS_NOTIF:
        lys_grp_free(ctx, (struct lys_node_grp *)node);
        break;

    case LYS_INPUT:
    case LYS_OUTPUT:
        lys_rpc_inout_free(ctx, (struct lys_node_rpc_inout *)node);
        break;
    case LYS_UNKNOWN:
        LOGINT;
        break;
    }

    /* again common part */
    lys_node_unlink(node);
    free(node);
}

/* free_int_mods - flag whether to free the internal modules as well */
static void
module_free_common(struct lys_module *module, int free_int_mods)
{
    struct ly_ctx *ctx;
    unsigned int i;
    int j, l;

    assert(module->ctx);
    ctx = module->ctx;

    /* as first step, free the imported modules */
    for (i = 0; i < module->imp_size; i++) {
        /* do not free internal modules */
        if (!free_int_mods) {
            for (j = 0; j < int_mods.count; ++j) {
                if (module->imp[i].module && !strcmp(int_mods.modules[j].name, module->imp[i].module->name)
                        && module->imp[i].module->rev
                        && !strcmp(int_mods.modules[j].revision, module->imp[i].module->rev[0].date)) {
                    break;
                }
            }
            if (j < int_mods.count) {
                continue;
            }
        }

        /* get the imported module from the context and then free,
         * this check is necessary because the imported module can
         * be already removed
         */
        l = ctx->models.used;
        for (j = 0; j < l; j++) {
            if (ctx->models.list[j] == module->imp[i].module) {
                lys_free(module->imp[i].module, free_int_mods);
                break;
            }
        }
    }
    free(module->imp);

    while (module->data) {
        lys_node_free(module->data);
    }
    while (module->rpc) {
        lys_node_free(module->rpc);
    }
    while (module->notif) {
        lys_node_free(module->notif);
    }

    lydict_remove(ctx, module->dsc);
    lydict_remove(ctx, module->ref);
    lydict_remove(ctx, module->org);
    lydict_remove(ctx, module->contact);

    /* revisions */
    for (i = 0; i < module->rev_size; i++) {
        lydict_remove(ctx, module->rev[i].dsc);
        lydict_remove(ctx, module->rev[i].ref);
    }
    free(module->rev);

    /* identities */
    for (i = 0; i < module->ident_size; i++) {
        lys_ident_free(ctx, &module->ident[i]);
    }
    module->ident_size = 0;
    free(module->ident);

    /* typedefs */
    for (i = 0; i < module->tpdf_size; i++) {
        lys_tpdf_free(ctx, &module->tpdf[i]);
    }
    free(module->tpdf);

    /* include */
    for (i = 0; i < module->inc_size; i++) {
        lys_submodule_free(module->inc[i].submodule, free_int_mods);
    }
    free(module->inc);

    /* augment */
    for (i = 0; i < module->augment_size; i++) {
        lys_augment_free(ctx, module->augment[i]);
    }
    free(module->augment);

    /* features */
    for (i = 0; i < module->features_size; i++) {
        lys_feature_free(ctx, &module->features[i]);
    }
    free(module->features);

    /* deviations */
    for (i = 0; i < module->deviation_size; i++) {
        lys_deviation_free(ctx, &module->deviation[i]);
    }
    free(module->deviation);

    lydict_remove(ctx, module->name);
}

void
lys_submodule_free(struct lys_submodule *submodule, int free_int_mods)
{
    if (!submodule) {
        return;
    }

    submodule->inc_size = 0;
    free(submodule->inc);
    submodule->inc = NULL;

    /* common part with struct ly_module */
    module_free_common((struct lys_module *)submodule, free_int_mods);

    /* no specific items to free */

    free(submodule);
}

static struct lys_node_leaf *
lys_uniq_find(struct lys_node_list *list, struct lys_node_leaf *orig_leaf)
{
    struct lys_node *node, *node2, *ret = NULL, *parent1, *parent2;
    int depth = 1, i;

    /* find the correct direct descendant of list in orig_leaf */
    node = (struct lys_node *)orig_leaf;
    while (1) {
        if (!node->parent) {
            return NULL;
        }
        if (!strcmp(node->parent->name, list->name)) {
            break;
        }

        node = node->parent;
        ++depth;
    }

    /* make sure the nodes are equal */
    parent1 = node->parent->parent;
    parent2 = list->parent;
    while (1) {
        if ((parent1 && !parent2) || (!parent1 && parent2)) {
            return NULL;
        }

        if (parent1 == parent2) {
            break;
        }

        parent1 = parent1->parent;
        parent2 = parent2->parent;
    }

    /* find the descendant in the list */
    LY_TREE_FOR(list->child, node2) {
        if (!strcmp(node2->name, node->name)) {
            ret = node2;
            break;
        }
    }

    if (!ret) {
        return NULL;
    }

    /* continue traversing both trees, the nodes are always truly equal */
    while (1) {
        --depth;
        if (!depth) {
            if (ret->nodetype != LYS_LEAF) {
                return NULL;
            }
            return (struct lys_node_leaf *)ret;
        }
        node = (struct lys_node *)orig_leaf;
        for (i = 0; i < depth-1; ++i) {
            node = node->parent;
        }
        LY_TREE_FOR(ret->child, node2) {
            if (!strcmp(node2->name, node->name)) {
                ret = node2;
                break;
            }
        }
        if (!node2) {
            return NULL;
        }
    }
}

struct lys_node *
lys_node_dup(struct lys_module *module, struct lys_node *node, uint8_t flags, uint8_t nacm, int recursive,
             struct unres_schema *unres)
{
    struct lys_node *retval = NULL, *aux, *child;
    struct ly_ctx *ctx = module->ctx;
    int i, j, rc;

    struct lys_node_container *cont = NULL;
    struct lys_node_container *cont_orig = (struct lys_node_container *)node;
    struct lys_node_choice *choice = NULL;
    struct lys_node_choice *choice_orig = (struct lys_node_choice *)node;
    struct lys_node_leaf *leaf = NULL;
    struct lys_node_leaf *leaf_orig = (struct lys_node_leaf *)node;
    struct lys_node_leaflist *llist = NULL;
    struct lys_node_leaflist *llist_orig = (struct lys_node_leaflist *)node;
    struct lys_node_list *list = NULL;
    struct lys_node_list *list_orig = (struct lys_node_list *)node;
    struct lys_node_anyxml *anyxml = NULL;
    struct lys_node_anyxml *anyxml_orig = (struct lys_node_anyxml *)node;
    struct lys_node_uses *uses = NULL;
    struct lys_node_uses *uses_orig = (struct lys_node_uses *)node;
    struct lys_node_grp *grp = NULL;
    struct lys_node_grp *grp_orig = (struct lys_node_grp *)node;
    struct lys_node_rpc *rpc = NULL;
    struct lys_node_rpc *rpc_orig = (struct lys_node_rpc *)node;
    struct lys_node_rpc_inout *io = NULL;
    struct lys_node_rpc_inout *io_orig = (struct lys_node_rpc_inout *)node;
    struct lys_node_rpc *ntf = NULL;
    struct lys_node_rpc *ntf_orig = (struct lys_node_rpc *)node;
    struct lys_node_case *cs = NULL;
    struct lys_node_case *cs_orig = (struct lys_node_case *)node;

    /* we cannot just duplicate memory since the strings are stored in
     * dictionary and we need to update dictionary counters.
     */

    switch (node->nodetype) {
    case LYS_CONTAINER:
        cont = calloc(1, sizeof *cont);
        retval = (struct lys_node *)cont;
        break;

    case LYS_CHOICE:
        choice = calloc(1, sizeof *choice);
        retval = (struct lys_node *)choice;
        break;

    case LYS_LEAF:
        leaf = calloc(1, sizeof *leaf);
        retval = (struct lys_node *)leaf;
        break;

    case LYS_LEAFLIST:
        llist = calloc(1, sizeof *llist);
        retval = (struct lys_node *)llist;
        break;

    case LYS_LIST:
        list = calloc(1, sizeof *list);
        retval = (struct lys_node *)list;
        break;

    case LYS_ANYXML:
        anyxml = calloc(1, sizeof *anyxml);
        retval = (struct lys_node *)anyxml;
        break;

    case LYS_USES:
        uses = calloc(1, sizeof *uses);
        retval = (struct lys_node *)uses;
        break;

    case LYS_CASE:
        cs = calloc(1, sizeof *cs);
        retval = (struct lys_node *)cs;
        break;

    case LYS_GROUPING:
        grp = calloc(1, sizeof *grp);
        retval = (struct lys_node *)grp;
        break;

    case LYS_RPC:
        rpc = calloc(1, sizeof *rpc);
        retval = (struct lys_node *)rpc;
        break;

    case LYS_INPUT:
    case LYS_OUTPUT:
        io = calloc(1, sizeof *io);
        retval = (struct lys_node *)io;
        break;

    case LYS_NOTIF:
        ntf = calloc(1, sizeof *ntf);
        retval = (struct lys_node *)ntf;
        break;

    default:
        LOGINT;
        goto error;
    }

    /*
     * duplicate generic part of the structure
     */
    retval->name = lydict_insert(ctx, node->name, 0);
    retval->dsc = lydict_insert(ctx, node->dsc, 0);
    retval->ref = lydict_insert(ctx, node->ref, 0);
    retval->nacm = nacm;
    retval->flags = node->flags;
    if (!(retval->flags & LYS_CONFIG_MASK)) {
        /* set parent's config flag */
        retval->flags |= flags & LYS_CONFIG_MASK;
    }

    retval->module = module;
    retval->nodetype = node->nodetype;

    retval->prev = retval;

    retval->features_size = node->features_size;
    retval->features = calloc(retval->features_size, sizeof *retval->features);
    for (i = 0; i < node->features_size; ++i) {
        if (unres_schema_dup(module, unres, &node->features[i], UNRES_IFFEAT, &retval->features[i])) {
            retval->features[i] = node->features[i];
        }
    }

    if (recursive) {
        /* go recursively */
        LY_TREE_FOR(node->child, child) {
            aux = lys_node_dup(module, child, retval->flags, retval->nacm, 1, unres);
            if (!aux || lys_node_addchild(retval, NULL, aux)) {
                LOGINT;
                goto error;
            }
        }
    }

    /*
     * duplicate specific part of the structure
     */
    switch (node->nodetype) {
    case LYS_CONTAINER:
        if (cont_orig->when) {
            cont->when = lys_when_dup(ctx, cont_orig->when);
            if (unres_schema_add_node(module, unres, cont->when, UNRES_WHEN, retval, 0) == -1) {
                goto error;
            }
        }
        cont->presence = lydict_insert(ctx, cont_orig->presence, 0);

        cont->must_size = cont_orig->must_size;
        cont->tpdf_size = cont_orig->tpdf_size;

        cont->must = lys_restr_dup(ctx, cont_orig->must, cont->must_size);
        for (i = 0; i < cont->must_size; ++i) {
            if (unres_schema_add_node(module, unres, &cont->must[i], UNRES_MUST, retval, 0) == -1) {
                goto error;
            }
        }

        cont->tpdf = lys_tpdf_dup(module, node->parent, cont_orig->tpdf, cont->tpdf_size, unres);
        break;

    case LYS_CHOICE:
        if (choice_orig->when) {
            choice->when = lys_when_dup(ctx, choice_orig->when);
            if (unres_schema_add_node(module, unres, choice->when, UNRES_WHEN, retval, 0) == -1) {
                goto error;
            }
        }

        if (choice_orig->dflt) {
            rc = resolve_sibling(choice->module, choice->child, NULL, 0, choice_orig->dflt->name, 0, LYS_ANYXML
                                         | LYS_CASE | LYS_CONTAINER | LYS_LEAF | LYS_LEAFLIST
                                         | LYS_LIST, &choice->dflt);
            if (rc) {
                if (rc == EXIT_FAILURE) {
                    LOGINT;
                }
                goto error;
            }
        } else {
            /* useless to check return value, we don't know whether
             * there really wasn't any default defined or it just hasn't
             * been resolved, we just hope for the best :)
             */
            unres_schema_dup(module, unres, choice_orig, UNRES_CHOICE_DFLT, choice);
        }
        break;

    case LYS_LEAF:
        lys_type_dup(module, node->parent, &(leaf->type), &(leaf_orig->type), unres);
        leaf->units = lydict_insert(module->ctx, leaf_orig->units, 0);

        if (leaf_orig->dflt) {
            leaf->dflt = lydict_insert(ctx, leaf_orig->dflt, 0);
            if (unres_schema_add_str(module, unres, &leaf->type, UNRES_TYPE_DFLT, leaf->dflt, 0) == -1) {
                goto error;
            }
        }

        leaf->must_size = leaf_orig->must_size;
        leaf->must = lys_restr_dup(ctx, leaf_orig->must, leaf->must_size);
        for (i = 0; i < leaf->must_size; ++i) {
            if (unres_schema_add_node(module, unres, &leaf->must[i], UNRES_MUST, retval, 0) == -1) {
                goto error;
            }
        }

        if (leaf_orig->when) {
            leaf->when = lys_when_dup(ctx, leaf_orig->when);
            if (unres_schema_add_node(module, unres, leaf->when, UNRES_WHEN, retval, 0) == -1) {
                goto error;
            }
        }
        break;

    case LYS_LEAFLIST:
        lys_type_dup(module, node->parent, &(llist->type), &(llist_orig->type), unres);
        llist->units = lydict_insert(module->ctx, llist_orig->units, 0);

        llist->min = llist_orig->min;
        llist->max = llist_orig->max;

        llist->must_size = llist_orig->must_size;
        llist->must = lys_restr_dup(ctx, llist_orig->must, llist->must_size);
        for (i = 0; i < llist->must_size; ++i) {
            if (unres_schema_add_node(module, unres, &llist->must[i], UNRES_MUST, retval, 0) == -1) {
                goto error;
            }
        }

        if (llist_orig->when) {
            llist->when = lys_when_dup(ctx, llist_orig->when);
            if (unres_schema_add_node(module, unres, llist->when, UNRES_WHEN, retval, 0) == -1) {
                goto error;
            }
        }
        break;

    case LYS_LIST:
        list->min = list_orig->min;
        list->max = list_orig->max;

        list->must_size = list_orig->must_size;
        list->tpdf_size = list_orig->tpdf_size;
        list->keys_size = list_orig->keys_size;
        list->unique_size = list_orig->unique_size;

        list->must = lys_restr_dup(ctx, list_orig->must, list->must_size);
        for (i = 0; i < list->must_size; ++i) {
            if (unres_schema_add_node(module, unres, &list->must[i], UNRES_MUST, retval, 0) == -1) {
                goto error;
            }
        }

        list->tpdf = lys_tpdf_dup(module, node->parent, list_orig->tpdf, list->tpdf_size, unres);

        if (list->keys_size) {
            list->keys = calloc(list->keys_size, sizeof *list->keys);

            /* we managed to resolve it before, resolve it again manually */
            if (list_orig->keys[0]) {
                for (i = 0; i < list->keys_size; ++i) {
                    rc = resolve_sibling(list->module, list->child, NULL, 0, list_orig->keys[i]->name, 0, LYS_LEAF,
                                         (struct lys_node **)&list->keys[i]);
                    if (rc) {
                        if (rc == EXIT_FAILURE) {
                            LOGINT;
                        }
                        goto error;
                    }
                }
            /* it was not resolved yet, add unres copy */
            } else {
                if (unres_schema_dup(module, unres, list_orig, UNRES_LIST_KEYS, list)) {
                    LOGINT;
                    goto error;
                }
            }
        }

        list->unique = calloc(list->unique_size, sizeof *list->unique);
        if (list_orig->unique) {
            for (i = 0; i < list->unique_size; ++i) {
                list->unique[i].leafs = calloc(list->unique[i].leafs_size, sizeof *list->unique[i].leafs);
                for (j = 0; j < list->unique[i].leafs_size; j++) {
                    list->unique[i].leafs[j] = lys_uniq_find(list, list_orig->unique[i].leafs[j]);
                }
            }
        } else {
            for (i = 0; i < list->unique_size; ++i) {
                /* HACK for unres */
                list->unique[i].leafs = (struct lys_node_leaf **)list;
                unres_schema_dup(module, unres, &list_orig->unique[i], UNRES_LIST_UNIQ, &list->unique[i]);
            }
        }

        if (list_orig->when) {
            list->when = lys_when_dup(ctx, list_orig->when);
            if (unres_schema_add_node(module, unres, list->when, UNRES_WHEN, retval, 0) == -1) {
                goto error;
            }
        }
        break;

    case LYS_ANYXML:
        anyxml->must_size = anyxml_orig->must_size;
        anyxml->must = lys_restr_dup(ctx, anyxml_orig->must, anyxml->must_size);
        for (i = 0; i < anyxml->must_size; ++i) {
            if (unres_schema_add_node(module, unres, &anyxml->must[i], UNRES_MUST, retval, 0) == -1) {
                goto error;
            }
        }

        if (anyxml_orig->when) {
            anyxml->when = lys_when_dup(ctx, anyxml_orig->when);
            if (unres_schema_add_node(module, unres, anyxml->when, UNRES_WHEN, retval, 0) == -1) {
                goto error;
            }
        }
        break;

    case LYS_USES:
        uses->grp = uses_orig->grp;

        if (uses_orig->when) {
            uses->when = lys_when_dup(ctx, uses_orig->when);
            if (unres_schema_add_node(module, unres, uses->when, UNRES_WHEN, (struct lys_node *)uses, 0) == -1) {
                goto error;
            }
        }

        uses->refine_size = uses_orig->refine_size;
        uses->refine = lys_refine_dup(module, uses_orig->refine, uses_orig->refine_size, uses, unres);
        uses->augment_size = uses_orig->augment_size;
        uses->augment = lys_augment_dup(module, (struct lys_node *)uses, uses_orig->augment, uses_orig->augment_size);
        if (!uses->child) {
            if (unres_schema_add_node(module, unres, uses, UNRES_USES, NULL, 0) == -1) {
                goto error;
            }
        }
        break;

    case LYS_CASE:
        if (cs_orig->when) {
            cs->when = lys_when_dup(ctx, cs_orig->when);
            if (unres_schema_add_node(module, unres, cs->when, UNRES_WHEN, retval, 0) == -1) {
                goto error;
            }
        }
        break;

    case LYS_GROUPING:
        grp->tpdf_size = grp_orig->tpdf_size;
        grp->tpdf = lys_tpdf_dup(module, node->parent, grp_orig->tpdf, grp->tpdf_size, unres);
        break;

    case LYS_RPC:
        rpc->tpdf_size = rpc_orig->tpdf_size;
        rpc->tpdf = lys_tpdf_dup(module, node->parent, rpc_orig->tpdf, rpc->tpdf_size, unres);
        break;

    case LYS_INPUT:
    case LYS_OUTPUT:
        io->tpdf_size = io_orig->tpdf_size;
        io->tpdf = lys_tpdf_dup(module, node->parent, io_orig->tpdf, io->tpdf_size, unres);
        break;

    case LYS_NOTIF:
        ntf->tpdf_size = ntf_orig->tpdf_size;
        ntf->tpdf = lys_tpdf_dup(module, node->parent, ntf_orig->tpdf, ntf->tpdf_size, unres);
        break;

    default:
        /* LY_NODE_AUGMENT */
        LOGINT;
        goto error;
    }

    return retval;

error:

    lys_node_free(retval);
    return NULL;
}

void
lys_free(struct lys_module *module, int free_int_mods)
{
    struct ly_ctx *ctx;
    int i;

    if (!module) {
        return;
    }

    /* remove schema from the context */
    ctx = module->ctx;
    if (ctx->models.used) {
        for (i = 0; i < ctx->models.used; i++) {
            if (ctx->models.list[i] == module) {
                /* replace the position in the list by the last module in the list */
                ctx->models.used--;
                ctx->models.list[i] = ctx->models.list[ctx->models.used];
                ctx->models.list[ctx->models.used] = NULL;
                /* we are done */
                break;
            }
        }
    }

    /* common part with struct ly_submodule */
    module_free_common(module, free_int_mods);

    /* specific items to free */
    lydict_remove(module->ctx, module->ns);
    lydict_remove(module->ctx, module->prefix);

    free(module);
}

/*
 * op: 1 - enable, 0 - disable
 */
static int
lys_features_change(struct lys_module *module, const char *name, int op)
{
    int all = 0;
    int i, j, k;

    if (!module || !name || !strlen(name)) {
        return EXIT_FAILURE;
    }

    if (!strcmp(name, "*")) {
        /* enable all */
        all = 1;
    }

    /* module itself */
    for (i = 0; i < module->features_size; i++) {
        if (all || !strcmp(module->features[i].name, name)) {
            if (op) {
                module->features[i].flags |= LYS_FENABLED;
                /* enable referenced features (recursion) */
                for (k = 0; k < module->features[i].features_size; k++) {
                    lys_features_change(module->features[i].features[k]->module,
                                       module->features[i].features[k]->name, op);
                }
            } else {
                module->features[i].flags &= ~LYS_FENABLED;
            }
            if (!all) {
                return EXIT_SUCCESS;
            }
        }
    }

    /* submodules */
    for (j = 0; j < module->inc_size; j++) {
        for (i = 0; i < module->inc[j].submodule->features_size; i++) {
            if (all || !strcmp(module->inc[j].submodule->features[i].name, name)) {
                if (op) {
                    module->inc[j].submodule->features[i].flags |= LYS_FENABLED;
                } else {
                    module->inc[j].submodule->features[i].flags &= ~LYS_FENABLED;
                }
                if (!all) {
                    return EXIT_SUCCESS;
                }
            }
        }
    }

    /* TODO submodules of submodules ... */

    if (all) {
        return EXIT_SUCCESS;
    } else {
        return EXIT_FAILURE;
    }
}

API int
lys_features_enable(struct lys_module *module, const char *feature)
{
    return lys_features_change(module, feature, 1);
}

API int
lys_features_disable(struct lys_module *module, const char *feature)
{
    return lys_features_change(module, feature, 0);
}

API int
lys_features_state(struct lys_module *module, const char *feature)
{
    int i, j;

    if (!module || !feature) {
        return -1;
    }

    /* search for the specified feature */
    /* module itself */
    for (i = 0; i < module->features_size; i++) {
        if (!strcmp(feature, module->features[i].name)) {
            if (module->features[i].flags & LYS_FENABLED) {
                return 1;
            } else {
                return 0;
            }
        }
    }

    /* submodules */
    for (j = 0; j < module->inc_size; j++) {
        for (i = 0; i < module->inc[j].submodule->features_size; i++) {
            if (!strcmp(feature, module->inc[j].submodule->features[i].name)) {
                if (module->inc[j].submodule->features[i].flags & LYS_FENABLED) {
                    return 1;
                } else {
                    return 0;
                }
            }
        }
    }

    /* TODO submodules of submodules ... */

    /* feature definition not found */
    return -1;
}

API const char **
lys_features_list(struct lys_module *module, uint8_t **states)
{
    const char **result = NULL;
    int i, j;
    unsigned int count;

    if (!module) {
        return NULL;
    }

    count = module->features_size;
    for (i = 0; i < module->inc_size; i++) {
        count += module->inc[i].submodule->features_size;
    }
    result = malloc((count + 1) * sizeof *result);
    if (states) {
        *states = malloc((count + 1) * sizeof **states);
    }
    count = 0;

    /* module itself */
    for (i = 0; i < module->features_size; i++) {
        result[count] = module->features[i].name;
        if (states) {
            if (module->features[i].flags & LYS_FENABLED) {
                (*states)[count] = 1;
            } else {
                (*states)[count] = 0;
            }
        }
        count++;
    }

    /* submodules */
    for (j = 0; j < module->inc_size; j++) {
        for (i = 0; i < module->inc[j].submodule->features_size; i++) {
            result[count] = module->inc[j].submodule->features[i].name;
            if (states) {
                if (module->inc[j].submodule->features[i].flags & LYS_FENABLED) {
                    (*states)[count] = 1;
                } else {
                    (*states)[count] = 0;
                }
            }
            count++;
        }
    }

    /* TODO submodules of submodules ... */

    /* terminating NULL byte */
    result[count] = NULL;

    return result;
}

API struct lyd_node *
lyd_parse(struct ly_ctx *ctx, const char *data, LYD_FORMAT format, int options)
{
    if (!ctx || !data) {
        LOGERR(LY_EINVAL, "%s: Invalid parameter.", __func__);
        return NULL;
    }

    switch (format) {
    case LYD_XML:
        return xml_read_data(ctx, data, options);
    case LYD_JSON:
    default:
        /* TODO */
        return NULL;
    }

    return NULL;
}

API int
lyd_insert(struct lyd_node *parent, struct lyd_node *node, int options)
{
    struct lys_node *sparent;
    struct lyd_node *iter, *next, *last;

    if (!node || !parent) {
        ly_errno = LY_EINVAL;
        return EXIT_FAILURE;
    }

    if (node->parent || node->prev->next) {
        lyd_unlink(node);
    }

    /* check placing the node to the appropriate place according to the schema */
    sparent = node->schema->parent;
    while (!(sparent->nodetype & (LYS_CONTAINER | LYS_LIST))) {
        sparent = sparent->parent;
    }
    if (sparent != parent->schema) {
        ly_errno = LY_EINVAL;
        return EXIT_FAILURE;
    }

    if (!parent->child) {
        /* add as the only child of the parent */
        parent->child = node;
    } else {
        /* add as the last child of the parent */
        parent->child->prev->next = node;
        node->prev = parent->child->prev;
        for (iter = node; iter->next; iter = iter->next);
        parent->child->prev = iter;
    }
    LY_TREE_FOR(node, iter) {
        iter->parent = parent;
        last = iter; /* remember the last of the inserted nodes */
<<<<<<< HEAD
    }

    ly_errno = 0;
    LY_TREE_FOR_SAFE(node, next, iter) {
        /* various validation checks */
        if (lyv_data_content(iter, 0, options)) {
            if (ly_errno) {
                return EXIT_FAILURE;
            } else {
                lyd_free(iter);
            }
        }

        if (iter == last) {
            /* we are done - checking only the inserted nodes */
            break;
        }
    }

    return EXIT_SUCCESS;
}

API int
lyd_insert_after(struct lyd_node *sibling, struct lyd_node *node, int options)
{
    struct lys_node *par1, *par2;
    struct lyd_node *iter, *next, *last;

    if (!node || !sibling) {
        ly_errno = LY_EINVAL;
        return EXIT_FAILURE;
    }

    if (node->parent || node->prev->next) {
        lyd_unlink(node);
    }

    /* check placing the node to the appropriate place according to the schema */
    for (par1 = sibling->schema->parent; par1 && (par1->nodetype & (LYS_CONTAINER | LYS_LIST)); par1 = par1->parent);
    for (par2 = node->schema->parent; par2 && (par2->nodetype & (LYS_CONTAINER | LYS_LIST)); par2 = par2->parent);
    if (par1 != par2) {
        ly_errno = LY_EINVAL;
        return EXIT_FAILURE;
    }

    LY_TREE_FOR(node, iter) {
        iter->parent = sibling->parent;
        last = iter; /* remember the last of the inserted nodes */
    }

    if (sibling->next) {
        /* adding into a middle - fix the prev pointer of the node after inserted nodes */
        last->next = sibling->next;
        sibling->next->prev = last;
    } else {
        /* at the end - fix the prev pointer of the first node */
        if (sibling->parent) {
            sibling->parent->child->prev = last;
        } else {
            for (iter = sibling; iter->prev->next; iter = iter->prev);
            iter->prev = last;
        }
=======
>>>>>>> 27aaa734
    }
    sibling->next = node;
    node->prev = sibling;

    ly_errno = 0;
    LY_TREE_FOR_SAFE(node, next, iter) {
        /* various validation checks */
        if (lyv_data_content(iter, 0, options)) {
            if (ly_errno) {
                return EXIT_FAILURE;
            } else {
                lyd_free(iter);
            }
        }

        if (iter == last) {
            /* we are done - checking only the inserted nodes */
            break;
        }
    }

    return EXIT_SUCCESS;
}

API int
lyd_insert_after(struct lyd_node *sibling, struct lyd_node *node, int options)
{
    struct lys_node *par1, *par2;
    struct lyd_node *iter, *next, *last;

    if (!node || !sibling) {
        ly_errno = LY_EINVAL;
        return EXIT_FAILURE;
    }

    if (node->parent || node->prev->next) {
        lyd_unlink(node);
    }

    /* check placing the node to the appropriate place according to the schema */
    for (par1 = sibling->schema->parent; par1 && (par1->nodetype & (LYS_CONTAINER | LYS_LIST)); par1 = par1->parent);
    for (par2 = node->schema->parent; par2 && (par2->nodetype & (LYS_CONTAINER | LYS_LIST)); par2 = par2->parent);
    if (par1 != par2) {
        ly_errno = LY_EINVAL;
        return EXIT_FAILURE;
    }

    LY_TREE_FOR(node, iter) {
        iter->parent = sibling->parent;
        last = iter; /* remember the last of the inserted nodes */
    }

    if (sibling->next) {
        /* adding into a middle - fix the prev pointer of the node after inserted nodes */
        last->next = sibling->next;
        sibling->next->prev = last;
    } else {
        /* at the end - fix the prev pointer of the first node */
        if (sibling->parent) {
            sibling->parent->child->prev = last;
        } else {
            for (iter = sibling; iter->prev->next; iter = iter->prev);
            iter->prev = last;
        }
    }
    sibling->next = node;
    node->prev = sibling;

    ly_errno = 0;
    LY_TREE_FOR_SAFE(node, next, iter) {
        /* various validation checks */
        if (lyv_data_content(iter, 0, options)) {
            if (ly_errno) {
                return EXIT_FAILURE;
            } else {
                lyd_free(iter);
            }
        }

        if (iter == last) {
            /* we are done - checking only the inserted nodes */
            break;
        }
    }

    return EXIT_SUCCESS;
}

API int
lyd_unlink(struct lyd_node *node)
{
    struct lyd_node *iter;

    if (!node) {
        ly_errno = LY_EINVAL;
        return EXIT_FAILURE;
    }

    /* unlink from siblings */
    if (node->prev->next) {
        node->prev->next = node->next;
    }
    if (node->next) {
        node->next->prev = node->prev;
    } else {
        /* unlinking the last node */
        iter = node->prev;
        while (iter->prev != node) {
            iter = iter->prev;
        }
        /* update the "last" pointer from the first node */
        iter->prev = node->prev;
    }

    /* unlink from parent */
    if (node->parent) {
        if (node->parent->child == node) {
            /* the node is the first child */
            node->parent->child = node->next;
        }
        node->parent = NULL;
    }

    node->next = NULL;
    node->prev = node;

    return EXIT_SUCCESS;
}

static void
lyd_attr_free(struct ly_ctx *ctx, struct lyd_attr *attr)
{
    if (!attr) {
        return;
    }

    if (attr->next) {
        lyd_attr_free(ctx, attr->next);
    }
    lydict_remove(ctx, attr->name);
    lydict_remove(ctx, attr->value);
    free(attr);
}

API void
lyd_free(struct lyd_node *node)
{
    struct lyd_node *next, *child;

    if (!node) {
        return;
    }

    if (!(node->schema->nodetype & (LYS_LEAF | LYS_LEAFLIST | LYS_ANYXML))) {
        /* free children */
        LY_TREE_FOR_SAFE(node->child, next, child) {
            lyd_free(child);
        }
    } else if (node->schema->nodetype == LYS_ANYXML) {
        lyxml_free_elem(node->schema->module->ctx, ((struct lyd_node_anyxml *)node)->value);
    } else {
        /* free value */
        switch(((struct lyd_node_leaf *)node)->value_type) {
        case LY_TYPE_BINARY:
        case LY_TYPE_STRING:
            lydict_remove(node->schema->module->ctx, ((struct lyd_node_leaf *)node)->value.string);
            break;
        case LY_TYPE_BITS:
            if (((struct lyd_node_leaf *)node)->value.bit) {
                free(((struct lyd_node_leaf *)node)->value.bit);
            }
            break;
        default:
            /* TODO nothing needed : LY_TYPE_BOOL, LY_TYPE_DEC64*/
            break;
        }
    }

    lyd_unlink(node);
    lyd_attr_free(node->schema->module->ctx, node->attr);
    free(node);
}

int
lyd_compare(struct lyd_node *first, struct lyd_node *second, int unique)
{
    struct lys_node_list *slist;
    struct lys_node *snode;
    struct lyd_node *diter;
    const char *val1, *val2;
    int i, j;

    assert(first);
    assert(second);

    if (first->schema != second->schema) {
        return 1;
    }

    switch (first->schema->nodetype) {
    case LYS_LEAFLIST:
        /* compare values */
        if (((struct lyd_node_leaflist *)first)->value_str == ((struct lyd_node_leaflist *)second)->value_str) {
            return 0;
        }
        return 1;
    case LYS_LIST:
        slist = (struct lys_node_list*)first->schema;

        if (unique) {
            /* compare unique leafs */
            for (i = 0; i < slist->unique_size; i++) {
                for (j = 0; j < slist->unique[i].leafs_size; j++) {
                    snode = (struct lys_node *)slist->unique[i].leafs[j];
                    /* use default values if the instances of unique leafs are not present */
                    val1 = val2 = ((struct lys_node_leaf *)snode)->dflt;
                    LY_TREE_FOR(first->child, diter) {
                        if (diter->schema == snode) {
                            val1 = ((struct lyd_node_leaf *)diter)->value_str;
                            break;
                        }
                    }
                    LY_TREE_FOR(second->child, diter) {
                        if (diter->schema == snode) {
                            val2 = ((struct lyd_node_leaf *)diter)->value_str;
                            break;
                        }
                    }
                    if (val1 != val2) {
                        break;
                    }
                }
                if (j && j == slist->unique[i].leafs_size) {
                    /* all unique leafs are the same in this set */
                    return 0;
                }
            }
        }

        /* compare keys */
        for (i = 0; i < slist->keys_size; i++) {
            snode = (struct lys_node *)slist->keys[i];
            val1 = val2 = NULL;
            LY_TREE_FOR(first->child, diter) {
                if (diter->schema == snode) {
                    val1 = ((struct lyd_node_leaf *)diter)->value_str;
                    break;
                }
            }
            LY_TREE_FOR(second->child, diter) {
                if (diter->schema == snode) {
                    val2 = ((struct lyd_node_leaf *)diter)->value_str;
                    break;
                }
            }
            if (val1 != val2) {
                return 1;
            }
        }

        return 0;
    default:
        /* no additional check is needed */
        return 0;
    }
}

API struct lyd_set *
lyd_set_new(void)
{
    return calloc(1, sizeof(struct lyd_set));
}

API void
lyd_set_free(struct lyd_set *set)
{
    if (!set) {
        return;
    }

    free(set->set);
    free(set);
}

API int
lyd_set_add(struct lyd_set *set, struct lyd_node *node)
{
    struct lyd_node **new;

    if (!set) {
        ly_errno = LY_EINVAL;
        return EXIT_FAILURE;
    }

    if (set->size == set->number) {
        new = realloc(set->set, (set->size + 8) * sizeof *(set->set));
        if (!new) {
            LOGMEM;
            return EXIT_FAILURE;
        }
        set->size += 8;
        set->set = new;
    }

    set->set[set->number++] = node;

    return EXIT_SUCCESS;
}<|MERGE_RESOLUTION|>--- conflicted
+++ resolved
@@ -2567,74 +2567,7 @@
     LY_TREE_FOR(node, iter) {
         iter->parent = parent;
         last = iter; /* remember the last of the inserted nodes */
-<<<<<<< HEAD
-    }
-
-    ly_errno = 0;
-    LY_TREE_FOR_SAFE(node, next, iter) {
-        /* various validation checks */
-        if (lyv_data_content(iter, 0, options)) {
-            if (ly_errno) {
-                return EXIT_FAILURE;
-            } else {
-                lyd_free(iter);
-            }
-        }
-
-        if (iter == last) {
-            /* we are done - checking only the inserted nodes */
-            break;
-        }
-    }
-
-    return EXIT_SUCCESS;
-}
-
-API int
-lyd_insert_after(struct lyd_node *sibling, struct lyd_node *node, int options)
-{
-    struct lys_node *par1, *par2;
-    struct lyd_node *iter, *next, *last;
-
-    if (!node || !sibling) {
-        ly_errno = LY_EINVAL;
-        return EXIT_FAILURE;
-    }
-
-    if (node->parent || node->prev->next) {
-        lyd_unlink(node);
-    }
-
-    /* check placing the node to the appropriate place according to the schema */
-    for (par1 = sibling->schema->parent; par1 && (par1->nodetype & (LYS_CONTAINER | LYS_LIST)); par1 = par1->parent);
-    for (par2 = node->schema->parent; par2 && (par2->nodetype & (LYS_CONTAINER | LYS_LIST)); par2 = par2->parent);
-    if (par1 != par2) {
-        ly_errno = LY_EINVAL;
-        return EXIT_FAILURE;
-    }
-
-    LY_TREE_FOR(node, iter) {
-        iter->parent = sibling->parent;
-        last = iter; /* remember the last of the inserted nodes */
-    }
-
-    if (sibling->next) {
-        /* adding into a middle - fix the prev pointer of the node after inserted nodes */
-        last->next = sibling->next;
-        sibling->next->prev = last;
-    } else {
-        /* at the end - fix the prev pointer of the first node */
-        if (sibling->parent) {
-            sibling->parent->child->prev = last;
-        } else {
-            for (iter = sibling; iter->prev->next; iter = iter->prev);
-            iter->prev = last;
-        }
-=======
->>>>>>> 27aaa734
-    }
-    sibling->next = node;
-    node->prev = sibling;
+    }
 
     ly_errno = 0;
     LY_TREE_FOR_SAFE(node, next, iter) {
