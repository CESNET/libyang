--- conflicted
+++ resolved
@@ -4505,18 +4505,12 @@
                     }
                 }
             }
-<<<<<<< HEAD
         }
         #if defined(TYPES_COMPATIBLE)
           LY_TREE_DFS_END((struct lys_node *)augment, parent, child);
         #else
           LY_SCHEMA_TREE_DFS_END((struct lys_node *)augment, parent, child);
         #endif
-=======
-
-            LY_TREE_DFS_END((struct lys_node *)augment, parent, child);
-        }
->>>>>>> c67c36b6
     }
 
     /* reconnect augmenting data into the target - add them to the target child list */
