--- conflicted
+++ resolved
@@ -128,28 +128,6 @@
 };
 
 /**
-<<<<<<< HEAD
-=======
- * @brief internal context for compilation
- */
-struct lysc_ctx {
-    struct ly_ctx *ctx;
-    struct lys_module *mod;
-    struct lys_module *mod_def; /**< context module for the definitions of the nodes being currently
-                                     processed - groupings are supposed to be evaluated in place where
-                                     defined, but its content instances are supposed to be placed into
-                                     the target module (mod) */
-    struct ly_set groupings;    /**< stack for groupings circular check */
-    struct ly_set unres;        /**< to validate leafref's target and xpath of when/must */
-    struct ly_set dflts;        /**< set of incomplete default values */
-    struct ly_set tpdf_chain;
-    uint16_t path_len;
-    int options;                /**< various @ref scflags. */
-#define LYSC_CTX_BUFSIZE 4078
-    char path[LYSC_CTX_BUFSIZE];
-};
-
-/**
  * @brief Check that \p c is valid UTF8 code point for YANG string.
  *
  * @param[in] ctx yang parser context for logging.
@@ -175,7 +153,6 @@
 LY_ERR lysp_check_identifierchar(struct lys_parser_ctx *ctx, unsigned int c, int first, int *prefix);
 
 /**
->>>>>>> 91a08bda
  * @brief Internal structure for lys_get_prefix().
  */
 struct lys_get_prefix_data {
