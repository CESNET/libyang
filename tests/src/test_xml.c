/*
 * @file xml.c
 * @author: Radek Krejci <rkrejci@cesnet.cz>
 * @brief unit tests for functions from xml.c
 *
 * Copyright (c) 2018 CESNET, z.s.p.o.
 *
 * This source code is licensed under BSD 3-Clause License (the "License").
 * You may not use this file except in compliance with the License.
 * You may obtain a copy of the License at
 *
 *     https://opensource.org/licenses/BSD-3-Clause
 */

#define _DEFAULT_SOURCE
#define _GNU_SOURCE

#include <stdarg.h>
#include <stddef.h>
#include <setjmp.h>
#include <cmocka.h>

#include <stdlib.h>
#include <stdio.h>
#include <string.h>

#include "../../src/xml.h"

LY_ERR lyxml_ns_add(struct lyxml_context *context, const char *prefix, size_t prefix_len, char *uri);
LY_ERR lyxml_ns_rm(struct lyxml_context *context);

#define BUFSIZE 1024
char logbuf[BUFSIZE] = {0};

/* set to 0 to printing error messages to stderr instead of checking them in code */
#define ENABLE_LOGGER_CHECKING 1

static void
logger(LY_LOG_LEVEL level, const char *msg, const char *path)
{
    (void) level; /* unused */

    if (path) {
        snprintf(logbuf, BUFSIZE - 1, "%s %s", msg, path);
    } else {
        strncpy(logbuf, msg, BUFSIZE - 1);
    }
}

static int
logger_setup(void **state)
{
    (void) state; /* unused */
#if ENABLE_LOGGER_CHECKING
    ly_set_log_clb(logger, 1);
#endif
    return 0;
}

void
logbuf_clean(void)
{
    logbuf[0] = '\0';
}

#if ENABLE_LOGGER_CHECKING
#   define logbuf_assert(str) assert_string_equal(logbuf, str)
#else
#   define logbuf_assert(str)
#endif

static void
test_element(void **state)
{
    (void) state; /* unused */

    size_t name_len, prefix_len;
    size_t buf_len, len;
    const char *name, *prefix;
    char *buf = NULL, *out = NULL;
    const char *str, *p;
    int dynamic;

    struct lyxml_context ctx;
    memset(&ctx, 0, sizeof ctx);
    ctx.line = 1;

    /* empty */
    str = "";
    assert_int_equal(LY_SUCCESS, lyxml_get_element(&ctx, &str, &prefix, &prefix_len, &name, &name_len));
    assert_null(name);
    assert_int_equal(LYXML_END, ctx.status);
    assert_true(str[0] == '\0');

    /* end element */
    str = "</element>";
    assert_int_equal(LY_EVALID, lyxml_get_element(&ctx, &str, &prefix, &prefix_len, &name, &name_len));
    logbuf_assert("Opening and closing elements tag missmatch (\"element\"). Line number 1.");


    /* no element */
    logbuf_clean();
    str = p = "no data present";
    assert_int_equal(LY_EINVAL, lyxml_get_element(&ctx, &str, &prefix, &prefix_len, &name, &name_len));
    assert_null(name);
    assert_ptr_equal(p, str); /* input data not eaten */
    logbuf_assert("");

    /* not supported DOCTYPE */
    str = p = "<!DOCTYPE greeting SYSTEM \"hello.dtd\"><greeting/>";
    assert_int_equal(LY_EVALID, lyxml_get_element(&ctx, &str, &prefix, &prefix_len, &name, &name_len));
    assert_null(name);
    assert_ptr_equal(p, str); /* input data not eaten */
    logbuf_assert("Document Type Declaration not supported. Line number 1.");

    /* invalid XML */
    str = p = "<!NONSENCE/>";
    assert_int_equal(LY_EVALID, lyxml_get_element(&ctx, &str, &prefix, &prefix_len, &name, &name_len));
    assert_null(name);
    assert_ptr_equal(p, str); /* input data not eaten */
    logbuf_assert("Unknown XML section \"<!NONSENCE/>\". Line number 1.");

    /* unqualified element */
    str = "  <  element/>";
    assert_int_equal(LY_SUCCESS, lyxml_get_element(&ctx, &str, &prefix, &prefix_len, &name, &name_len));
    assert_null(prefix);
    assert_false(strncmp("element", name, name_len));
    assert_int_equal(7, name_len);
    assert_int_equal(LYXML_ELEMENT, ctx.status);
    assert_string_equal("", str);
    assert_int_equal(0, ctx.elements.count);

    str = "  <  element attr=\'x\'/>";
    assert_int_equal(LY_SUCCESS, lyxml_get_element(&ctx, &str, &prefix, &prefix_len, &name, &name_len));
    assert_int_equal(LYXML_ATTRIBUTE, ctx.status);
    assert_string_equal("attr=\'x\'/>", str);
    assert_int_equal(1, ctx.elements.count);
    assert_int_equal(LY_SUCCESS, lyxml_get_attribute(&ctx, &str, &prefix, &prefix_len, &name, &name_len));
    assert_int_equal(LYXML_ATTR_CONTENT, ctx.status);
    assert_string_equal("\'x\'/>", str);
    assert_int_equal(1, ctx.elements.count);
    assert_int_equal(LY_SUCCESS, lyxml_get_string(&ctx, &str, &buf, &buf_len, &out, &len, &dynamic));
    assert_int_equal(LYXML_ELEMENT, ctx.status);
    assert_string_equal("", str);
    assert_int_equal(0, ctx.elements.count);

    str = "<?xml version=\"1.0\"?>  <!-- comment --> <![CDATA[<greeting>Hello, world!</greeting>]]> <?TEST xxx?> <element/>";
    assert_int_equal(LY_SUCCESS, lyxml_get_element(&ctx, &str, &prefix, &prefix_len, &name, &name_len));
    assert_null(prefix);
    assert_false(strncmp("element", name, name_len));
    assert_int_equal(7, name_len);
    assert_int_equal(LYXML_ELEMENT, ctx.status);
    assert_string_equal("", str);

    str = "<element xmlns=\"urn\"></element>";
    assert_int_equal(LY_SUCCESS, lyxml_get_element(&ctx, &str, &prefix, &prefix_len, &name, &name_len));
    assert_null(prefix);
    assert_false(strncmp("element", name, name_len));
    assert_int_equal(7, name_len);
    assert_int_equal(LYXML_ATTRIBUTE, ctx.status);
    assert_string_equal("xmlns=\"urn\"></element>", str);
    /* cleean context by getting closing tag */
    str += 12;
    assert_int_equal(LY_SUCCESS, lyxml_get_element(&ctx, &str, &prefix, &prefix_len, &name, &name_len));

    /* qualified element */
    str = "  <  yin:element/>";
    assert_int_equal(LY_SUCCESS, lyxml_get_element(&ctx, &str, &prefix, &prefix_len, &name, &name_len));
    assert_false(strncmp("yin", prefix, prefix_len));
    assert_false(strncmp("element", name, name_len));
    assert_int_equal(3, prefix_len);
    assert_int_equal(7, name_len);
    assert_int_equal(LYXML_ELEMENT, ctx.status);
    assert_string_equal("", str);

    str = "<yin:element xmlns=\"urn\"></element>";
    assert_int_equal(LY_SUCCESS, lyxml_get_element(&ctx, &str, &prefix, &prefix_len, &name, &name_len));
    assert_false(strncmp("yin", prefix, prefix_len));
    assert_false(strncmp("element", name, name_len));
    assert_int_equal(3, prefix_len);
    assert_int_equal(7, name_len);
    assert_int_equal(LYXML_ATTRIBUTE, ctx.status);
    assert_string_equal("xmlns=\"urn\"></element>", str);
    /* cleean context by getting closing tag */
    str += 12;
    assert_int_equal(LY_EVALID, lyxml_get_element(&ctx, &str, &prefix, &prefix_len, &name, &name_len));
    logbuf_assert("Opening and closing elements tag missmatch (\"element\"). Line number 1.");
    str = "</yin:element/>";
    assert_int_equal(LY_EVALID, lyxml_get_element(&ctx, &str, &prefix, &prefix_len, &name, &name_len));
    logbuf_assert("Unexpected data \"/>\" in closing element tag. Line number 1.");
    lyxml_context_clear(&ctx);

    /* UTF8 characters */
    str = "<𠜎€𠜎Øn:𠜎€𠜎Øn/>";
    assert_int_equal(LY_SUCCESS, lyxml_get_element(&ctx, &str, &prefix, &prefix_len, &name, &name_len));
    assert_false(strncmp("𠜎€𠜎Øn", prefix, prefix_len));
    assert_false(strncmp("𠜎€𠜎Øn", name, name_len));
    assert_int_equal(14, prefix_len);
    assert_int_equal(14, name_len);
    assert_int_equal(LYXML_ELEMENT, ctx.status);
    assert_string_equal("", str);

    /* invalid UTF-8 character */
    str = "<¢:element>";
    assert_int_equal(LY_EVALID, lyxml_get_element(&ctx, &str, &prefix, &prefix_len, &name, &name_len));
    logbuf_assert("Identifier \"¢:element>\" starts with invalid character. Line number 1.");
    str = "<yin:c⁐element>";
    assert_int_equal(LY_EVALID, lyxml_get_element(&ctx, &str, &prefix, &prefix_len, &name, &name_len));
    logbuf_assert("Invalid character sequence \"⁐element>\", expected whitespace or element tag termination ('>' or '/>'. Line number 1.");

    /* mixed content */
    str = "<a>text <b>x</b></a>";
    assert_int_equal(LY_SUCCESS, lyxml_get_element(&ctx, &str, &prefix, &prefix_len, &name, &name_len));
    assert_string_equal("text <b>x</b></a>", str);
    assert_int_equal(LYXML_ELEM_CONTENT, ctx.status);
    assert_int_equal(LY_EVALID, lyxml_get_string(&ctx, &str, &buf, &buf_len, &out, &len, &dynamic));
    logbuf_assert("Mixed XML content is not allowed (text <b>). Line number 1.");
    lyxml_context_clear(&ctx);

}

static void
test_attribute(void **state)
{
    (void) state; /* unused */

    size_t name_len, prefix_len;
    const char *name, *prefix;
    const char *str, *p;

    struct lyxml_context ctx;
    memset(&ctx, 0, sizeof ctx);
    ctx.line = 1;

    /* empty - without element tag termination */
    str = "";
    assert_int_equal(LY_EINVAL, lyxml_get_attribute(&ctx, &str, &prefix, &prefix_len, &name, &name_len));

    /* not an attribute */
    str = p = "unknown/>";
    assert_int_equal(LY_EVALID, lyxml_get_attribute(&ctx, &str, &prefix, &prefix_len, &name, &name_len));
    assert_ptr_equal(p, str); /* input data not eaten */
    logbuf_assert("Invalid character sequence \"/>\", expected whitespace or '='. Line number 1.");
    str = p = "unknown />";
    assert_int_equal(LY_EVALID, lyxml_get_attribute(&ctx, &str, &prefix, &prefix_len, &name, &name_len));
    assert_ptr_equal(p, str); /* input data not eaten */
    logbuf_assert("Invalid character sequence \"/>\", expected '='. Line number 1.");
    str = p = "xxx=/>";
    assert_int_equal(LY_EVALID, lyxml_get_attribute(&ctx, &str, &prefix, &prefix_len, &name, &name_len));
    assert_ptr_equal(p, str); /* input data not eaten */
    logbuf_assert("Invalid character sequence \"/>\", expected either single or double quotation mark. Line number 1.");
    str = p = "xxx\n = yyy/>";
    assert_int_equal(LY_EVALID, lyxml_get_attribute(&ctx, &str, &prefix, &prefix_len, &name, &name_len));
    assert_ptr_equal(p, str); /* input data not eaten */
    logbuf_assert("Invalid character sequence \"yyy/>\", expected either single or double quotation mark. Line number 2.");

    /* valid attribute */
    str = "xmlns=\"urn\">";
    assert_int_equal(LY_SUCCESS, lyxml_get_attribute(&ctx, &str, &prefix, &prefix_len, &name, &name_len));
    assert_null(name);
    assert_null(prefix);
    assert_int_equal(0, name_len);
    assert_int_equal(0, prefix_len);
    assert_int_equal(1, ctx.ns.count);
    assert_string_equal("", str);
    assert_int_equal(LYXML_ELEM_CONTENT, ctx.status);

    str = "xmlns:nc\n = \'urn\'>";
    assert_int_equal(LY_SUCCESS, lyxml_get_attribute(&ctx, &str, &prefix, &prefix_len, &name, &name_len));
    assert_null(name);
    assert_null(prefix);
    assert_int_equal(0, name_len);
    assert_int_equal(0, prefix_len);
    assert_int_equal(3, ctx.line);
    assert_int_equal(2, ctx.ns.count);
    assert_string_equal("", str);
    assert_int_equal(LYXML_ELEM_CONTENT, ctx.status);

    lyxml_context_clear(&ctx);
}

static void
test_text(void **state)
{
    (void) state; /* unused */

    size_t buf_len, len;
    int dynamic;
    const char *str, *p;
    char *buf = NULL, *out = NULL;
    const char *prefix, *name;
    size_t prefix_len, name_len;

    struct lyxml_context ctx;
    memset(&ctx, 0, sizeof ctx);
    ctx.line = 1;

    /* empty attribute value */
    ctx.status = LYXML_ATTR_CONTENT;
    str = "\"\"";
    assert_int_equal(LY_SUCCESS, lyxml_get_string(&ctx, &str, &buf, &buf_len, &out, &len, &dynamic));
    assert_null(buf);
    assert_ptr_equal(&str[-1], out);
    assert_int_equal(0, dynamic);
    assert_int_equal(0, len);
    assert_true(str[0] == '\0'); /* everything eaten */
    assert_int_equal(LYXML_ATTRIBUTE, ctx.status);

    ctx.status = LYXML_ATTR_CONTENT;
    str = "\'\'";
    assert_int_equal(LY_SUCCESS, lyxml_get_string(&ctx, &str, &buf, &buf_len, &out, &len, &dynamic));
    assert_null(buf);
    assert_ptr_equal(&str[-1], out);
    assert_int_equal(0, dynamic);
    assert_int_equal(0, len);
    assert_true(str[0] == '\0'); /* everything eaten */
    assert_int_equal(LYXML_ATTRIBUTE, ctx.status);

    /* empty element content - only formating before defining child */
    ctx.status = LYXML_ELEM_CONTENT;
    str = "<x>\n  <y>";
    assert_int_equal(LY_SUCCESS, lyxml_get_element(&ctx, &str, &prefix, &prefix_len, &name, &name_len));
    assert_int_equal(LY_EINVAL, lyxml_get_string(&ctx, &str, &buf, &buf_len, &out, &len, &dynamic));
    assert_null(buf);
    assert_string_equal("<y>", str);
    lyxml_context_clear(&ctx);

    /* empty element content is invalid - missing content terminating character < */
    ctx.status = LYXML_ELEM_CONTENT;
    str = "";
    assert_int_equal(LY_EVALID, lyxml_get_string(&ctx, &str, &buf, &buf_len, &out, &len, &dynamic));
    assert_null(buf);
    logbuf_assert("Unexpected end-of-input. Line number 2.");

    ctx.status = LYXML_ELEM_CONTENT;
    str = p = "xxx";
    assert_int_equal(LY_EVALID, lyxml_get_string(&ctx, &str, &buf, &buf_len, &out, &len, &dynamic));
    assert_null(buf);
    logbuf_assert("Unexpected end-of-input. Line number 2.");
    assert_ptr_equal(p, str); /* input data not eaten */

    /* valid strings */
    ctx.status = LYXML_ELEM_CONTENT;
    str = "<a>€𠜎Øn \n&lt;&amp;&quot;&apos;&gt; &#82;&#x4f;&#x4B;</a>";
    assert_int_equal(LY_SUCCESS, lyxml_get_element(&ctx, &str, &prefix, &prefix_len, &name, &name_len));
    assert_int_equal(LY_SUCCESS, lyxml_get_string(&ctx, &str, &buf, &buf_len, &out, &len, &dynamic));
    assert_int_not_equal(0, dynamic);
    assert_non_null(buf);
    assert_ptr_equal(out, buf);
    assert_int_equal(22, buf_len);
    assert_int_equal(21, len);
    assert_string_equal("€𠜎Øn \n<&\"\'> ROK", buf);
    assert_string_equal("", str);
    assert_int_equal(LYXML_ELEMENT, ctx.status);
    lyxml_context_clear(&ctx);

    /* test using n-bytes UTF8 hexadecimal code points */
    ctx.status = LYXML_ATTR_CONTENT;
    str = "\'&#x0024;&#x00A2;&#x20ac;&#x10348;\'";
    assert_int_equal(LY_SUCCESS, lyxml_get_string(&ctx, &str, &buf, &buf_len, &out, &len, &dynamic));
    assert_int_not_equal(0, dynamic);
    assert_non_null(buf);
    assert_ptr_equal(out, buf);
    assert_int_equal(22, buf_len);
    assert_int_equal(10, len);
    assert_string_equal("$¢€𐍈", buf);
    assert_int_equal(LYXML_ATTRIBUTE, ctx.status);

    free(buf);
    buf = NULL;

    /* invalid characters in string */
    ctx.status = LYXML_ATTR_CONTENT;
    str = p = "\'&#x52\'";
    assert_int_equal(LY_EVALID, lyxml_get_string(&ctx, &str, &buf, &buf_len, &out, &len, &dynamic));
    logbuf_assert("Invalid character sequence \"'\", expected ;. Line number 3.");
    assert_null(buf);
    assert_ptr_equal(p, str); /* input data not eaten */
    ctx.status = LYXML_ATTR_CONTENT;
    str = p = "\"&#82\"";
    assert_int_equal(LY_EVALID, lyxml_get_string(&ctx, &str, &buf, &buf_len, &out, &len, &dynamic));
    logbuf_assert("Invalid character sequence \"\"\", expected ;. Line number 3.");
    assert_null(buf);
    assert_ptr_equal(p, str); /* input data not eaten */
    ctx.status = LYXML_ATTR_CONTENT;
    str = p = "\"&nonsence;\"";
    assert_int_equal(LY_EVALID, lyxml_get_string(&ctx, &str, &buf, &buf_len, &out, &len, &dynamic));
    logbuf_assert("Entity reference \"&nonsence;\" not supported, only predefined references allowed. Line number 3.");
    assert_null(buf);
    assert_ptr_equal(p, str); /* input data not eaten */
    ctx.status = LYXML_ELEM_CONTENT;
    str = p = "&#o122;";
    assert_int_equal(LY_EVALID, lyxml_get_string(&ctx, &str, &buf, &buf_len, &out, &len, &dynamic));
    logbuf_assert("Invalid character reference \"&#o122;\". Line number 3.");
    assert_null(buf);
    assert_ptr_equal(p, str); /* input data not eaten */

    ctx.status = LYXML_ATTR_CONTENT;
    str = p = "\'&#x06;\'";
    assert_int_equal(LY_EVALID, lyxml_get_string(&ctx, &str, &buf, &buf_len, &out, &len, &dynamic));
    logbuf_assert("Invalid character reference \"&#x06;\'\" (0x00000006). Line number 3.");
    assert_null(buf);
    assert_ptr_equal(p, str); /* input data not eaten */
    ctx.status = LYXML_ATTR_CONTENT;
    str = p = "\'&#xfdd0;\'";
    assert_int_equal(LY_EVALID, lyxml_get_string(&ctx, &str, &buf, &buf_len, &out, &len, &dynamic));
    logbuf_assert("Invalid character reference \"&#xfdd0;\'\" (0x0000fdd0). Line number 3.");
    assert_null(buf);
    assert_ptr_equal(p, str); /* input data not eaten */
    ctx.status = LYXML_ATTR_CONTENT;
    str = p = "\'&#xffff;\'";
    assert_int_equal(LY_EVALID, lyxml_get_string(&ctx, &str, &buf, &buf_len, &out, &len, &dynamic));
    logbuf_assert("Invalid character reference \"&#xffff;\'\" (0x0000ffff). Line number 3.");
    assert_null(buf);
    assert_ptr_equal(p, str); /* input data not eaten */
}

static void
test_ns(void **state)
{
    (void) state; /* unused */

    const struct lyxml_ns *ns;

    struct lyxml_context ctx;
    memset(&ctx, 0, sizeof ctx);
    ctx.line = 1;

<<<<<<< HEAD
    e1 = "element1";
    e2 = "element2";
    assert_int_equal(LY_SUCCESS, lyxml_ns_add(&ctx, e1, NULL, 0, "urn:default", strlen("urn:default")));
    assert_int_equal(LY_SUCCESS, lyxml_ns_add(&ctx, e1, "nc", 2, "urn:nc1", strlen("urn:nc1")));
    assert_int_equal(LY_SUCCESS, lyxml_ns_add(&ctx, e2, "nc", 2, "urn:nc2", strlen("urn:nc2")));
    assert_int_equal(3, (&ctx)->ns.count);
    assert_int_not_equal(0, (&ctx)->ns.size);
=======
    /* simulate adding open element1 into context */
    ctx.elements.count++;
    /* processing namespace definitions */
    assert_int_equal(LY_SUCCESS, lyxml_ns_add(&ctx, NULL, 0, strdup("urn:default")));
    assert_int_equal(LY_SUCCESS, lyxml_ns_add(&ctx, "nc", 2, strdup("urn:nc1")));
    /* simulate adding open element2 into context */
    ctx.elements.count++;
    /* processing namespace definitions */
    assert_int_equal(LY_SUCCESS, lyxml_ns_add(&ctx, "nc", 2, strdup("urn:nc2")));
    assert_int_equal(3, ctx.ns.count);
    assert_int_not_equal(0, ctx.ns.size);
>>>>>>> 042c5ecf

    ns = lyxml_ns_get(&ctx, NULL, 0);
    assert_non_null(ns);
    assert_null(ns->prefix);
    assert_string_equal("urn:default", ns->uri);

    ns = lyxml_ns_get(&ctx, "nc", 2);
    assert_non_null(ns);
    assert_string_equal("nc", ns->prefix);
    assert_string_equal("urn:nc2", ns->uri);

    /* simulate closing element2 */
    ctx.elements.count--;
    lyxml_ns_rm(&ctx);
    assert_int_equal(2, ctx.ns.count);

    ns = lyxml_ns_get(&ctx, "nc", 2);
    assert_non_null(ns);
    assert_string_equal("nc", ns->prefix);
    assert_string_equal("urn:nc1", ns->uri);

    /* simulate closing element1 */
    ctx.elements.count--;
    lyxml_ns_rm(&ctx);
    assert_int_equal(0, ctx.ns.count);

    assert_null(lyxml_ns_get(&ctx, "nc", 2));
    assert_null(lyxml_ns_get(&ctx, NULL, 0));
}

static void
<<<<<<< HEAD
test_simple_xml(void **state)
{
    (void)state; /* unused */
    size_t name_len, prefix_len;
    const char *prefix, *name;
    char *test_in = NULL, *to_free = NULL;
    struct lyxml_context ctx;

    char *buf = NULL, *output = NULL;
    size_t buf_size, length;
    int dynamic;
    char *test_input = "<elem1 attr1=\"value\">  <elem2 attr2=\"value\"/> </elem1>";

    memset(&ctx, 0, sizeof ctx);
    ctx.line = 1;
    to_free = test_in = malloc(strlen(test_input) + 1);
    /* test input */
    strcpy(test_in, test_input);

    assert_int_equal(LY_SUCCESS, lyxml_get_element(&ctx, (const char **)&test_in, &prefix, &prefix_len, &name, &name_len));     /* <elem1 */
    assert_int_equal(LY_SUCCESS, lyxml_get_attribute(&ctx, (const char **)&test_in, &prefix, &prefix_len, &name, &name_len));   /* attr1= */
    assert_int_equal(LY_SUCCESS, lyxml_get_string(&ctx, (const char **)&test_in, &buf, &buf_size, &output, &length, &dynamic)); /* "value" */
    /* try to get string content of elem1 whitespace is removed and EINVAL is expected in this case */
    assert_int_equal(LY_EINVAL, lyxml_get_string(&ctx, (const char **)&test_in, &buf, &buf_size, &output, &length, &dynamic));
    assert_int_equal(LY_SUCCESS, lyxml_get_element(&ctx, (const char **)&test_in, &prefix, &prefix_len, &name, &name_len));     /* <elem2 */
    assert_int_equal(LY_SUCCESS, lyxml_get_attribute(&ctx, (const char **)&test_in, &prefix, &prefix_len, &name, &name_len));   /* attr2= */
    assert_int_equal(LY_SUCCESS, lyxml_get_string(&ctx, (const char **)&test_in, &buf, &buf_size, &output, &length, &dynamic)); /* "value" */
    assert_int_equal(LY_SUCCESS, lyxml_get_element(&ctx, (const char **)&test_in, &prefix, &prefix_len, &name, &name_len));     /* </elem1> */

    lyxml_context_clear(&ctx);
    free(to_free);
=======
test_ns2(void **state)
{
    (void) state; /* unused */

    struct lyxml_context ctx;
    memset(&ctx, 0, sizeof ctx);
    ctx.line = 1;

    /* simulate adding open element1 into context */
    ctx.elements.count++;
    /* default namespace defined in parent element1 */
    assert_int_equal(LY_SUCCESS, lyxml_ns_add(&ctx, NULL, 0, strdup("urn:default")));
    assert_int_equal(1, ctx.ns.count);
    /* going into child element1 */
    /* simulate adding open element1 into context */
    ctx.elements.count++;
    /* no namespace defined, going out (first, simulate closing of so far open element) */
    ctx.elements.count--;
    lyxml_ns_rm(&ctx);
    assert_int_equal(1, ctx.ns.count);
    /* nothing else, going out of the parent element1 (first, simulate closing of so far open element) */
    ctx.elements.count--;
    lyxml_ns_rm(&ctx);
    assert_int_equal(0, ctx.ns.count);
>>>>>>> 042c5ecf
}

int main(void)
{
    const struct CMUnitTest tests[] = {
        cmocka_unit_test_setup(test_element, logger_setup),
        cmocka_unit_test_setup(test_attribute, logger_setup),
        cmocka_unit_test_setup(test_text, logger_setup),
        cmocka_unit_test_setup(test_ns, logger_setup),
<<<<<<< HEAD
        cmocka_unit_test(test_simple_xml),
=======
        cmocka_unit_test_setup(test_ns2, logger_setup),
>>>>>>> 042c5ecf
    };

    return cmocka_run_group_tests(tests, NULL, NULL);
}<|MERGE_RESOLUTION|>--- conflicted
+++ resolved
@@ -426,15 +426,6 @@
     memset(&ctx, 0, sizeof ctx);
     ctx.line = 1;
 
-<<<<<<< HEAD
-    e1 = "element1";
-    e2 = "element2";
-    assert_int_equal(LY_SUCCESS, lyxml_ns_add(&ctx, e1, NULL, 0, "urn:default", strlen("urn:default")));
-    assert_int_equal(LY_SUCCESS, lyxml_ns_add(&ctx, e1, "nc", 2, "urn:nc1", strlen("urn:nc1")));
-    assert_int_equal(LY_SUCCESS, lyxml_ns_add(&ctx, e2, "nc", 2, "urn:nc2", strlen("urn:nc2")));
-    assert_int_equal(3, (&ctx)->ns.count);
-    assert_int_not_equal(0, (&ctx)->ns.size);
-=======
     /* simulate adding open element1 into context */
     ctx.elements.count++;
     /* processing namespace definitions */
@@ -446,7 +437,6 @@
     assert_int_equal(LY_SUCCESS, lyxml_ns_add(&ctx, "nc", 2, strdup("urn:nc2")));
     assert_int_equal(3, ctx.ns.count);
     assert_int_not_equal(0, ctx.ns.size);
->>>>>>> 042c5ecf
 
     ns = lyxml_ns_get(&ctx, NULL, 0);
     assert_non_null(ns);
@@ -478,7 +468,6 @@
 }
 
 static void
-<<<<<<< HEAD
 test_simple_xml(void **state)
 {
     (void)state; /* unused */
@@ -510,7 +499,9 @@
 
     lyxml_context_clear(&ctx);
     free(to_free);
-=======
+}
+
+static void
 test_ns2(void **state)
 {
     (void) state; /* unused */
@@ -535,7 +526,6 @@
     ctx.elements.count--;
     lyxml_ns_rm(&ctx);
     assert_int_equal(0, ctx.ns.count);
->>>>>>> 042c5ecf
 }
 
 int main(void)
@@ -545,11 +535,8 @@
         cmocka_unit_test_setup(test_attribute, logger_setup),
         cmocka_unit_test_setup(test_text, logger_setup),
         cmocka_unit_test_setup(test_ns, logger_setup),
-<<<<<<< HEAD
         cmocka_unit_test(test_simple_xml),
-=======
         cmocka_unit_test_setup(test_ns2, logger_setup),
->>>>>>> 042c5ecf
     };
 
     return cmocka_run_group_tests(tests, NULL, NULL);
