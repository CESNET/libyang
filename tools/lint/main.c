--- conflicted
+++ resolved
@@ -45,11 +45,7 @@
     linenoiseSetCompletionCallback(complete_cmd);
     load_config();
 
-<<<<<<< HEAD
-    ctx = ly_ctx_new(NULL);
-=======
     ctx = ly_ctx_new(NULL, 0);
->>>>>>> cea8b320
     if (!ctx) {
         fprintf(stderr, "Failed to create context.\n");
         return 1;
